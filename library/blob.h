/*
 * 2008+ Copyright (c) Evgeniy Polyakov <zbr@ioremap.net>
 * All rights reserved.
 *
 * This program is free software; you can redistribute it and/or modify
 * it under the terms of the GNU General Public License as published by
 * the Free Software Foundation; either version 2 of the License, or
 * (at your option) any later version.
 *
 * This program is distributed in the hope that it will be useful,
 * but WITHOUT ANY WARRANTY; without even the implied warranty of
 * MERCHANTABILITY or FITNESS FOR A PARTICULAR PURPOSE.  See the
 * GNU General Public License for more details.
 */

#ifndef __EBLOB_BLOB_H
#define __EBLOB_BLOB_H
#include <unistd.h>

#include "eblob/blob.h"
#include "hash.h"
#include "l2hash.h"
#include "list.h"

#include "binlog.h"
#include "datasort.h"

#ifndef __unused
#define __unused	__attribute__ ((unused))
#endif

#if defined(__APPLE__) || defined (__FreeBSD__)
#define readdir64 readdir
#define dirent64 dirent
typedef long long loff_t;
#endif

#ifndef O_CLOEXEC
#define O_CLOEXEC	02000000
#endif

#ifndef FD_CLOEXEC
#define FD_CLOEXEC	1
#endif

#ifndef EBADFD
#define	EBADFD		77	/* File descriptor in bad state */
#endif

#define EBLOB_1_M				(1UL<<20)
#define EBLOB_1_G				(1ULL<<30)

#define EBLOB_BLOB_INDEX_SUFFIX			".index"
#define EBLOB_BLOB_DEFAULT_HASH_SIZE		(16 * EBLOB_1_M)
#define EBLOB_BLOB_DEFAULT_BLOB_SIZE		(50 * EBLOB_1_G)
#define EBLOB_BLOB_DEFAULT_RECORDS_IN_BLOB	50000000
#define EBLOB_BLOB_DEFAULT_CACHE_SIZE		50000000
#define EBLOB_DEFAULT_DEFRAG_TIMEOUT		-1
#define EBLOB_DEFAULT_DEFRAG_PERCENTAGE		25

struct eblob_map_fd {
	int			fd;
	uint64_t		offset, size;
	
	void			*data;

	uint64_t		mapped_size;
	void			*mapped_data;
};

int eblob_data_map(struct eblob_map_fd *map);
void eblob_data_unmap(struct eblob_map_fd *map);

struct eblob_base_type {
	int			type, index;
	struct list_head	bases;
};

#define EBLOB_INDEX_DEFAULT_BLOCK_SIZE			40
/* Length of bloom filter should have at least 2 bits per index entry, we set 'this multiplier' number bits */
#define EBLOB_INDEX_DEFAULT_BLOCK_BLOOM_LENGTH		(EBLOB_INDEX_DEFAULT_BLOCK_SIZE * 128)

struct eblob_index_block {
	struct rb_node		node;

	struct eblob_key	start_key;
	struct eblob_key	end_key;

	uint64_t		offset;
	unsigned char		*bloom;
};

inline static void eblob_calculate_bloom(struct eblob_key *key, int *bloom_byte_num, int *bloom_bit_num, int bloom_len)
{
	unsigned int i, acc = 0;

	for (i = 0; i < (EBLOB_ID_SIZE / sizeof(unsigned int)); ++i) {
		acc += ((unsigned int*)key->id)[i];
	}

	acc = acc % bloom_len;

	*bloom_byte_num = acc / 8;
	*bloom_bit_num = acc % 8;
}

/*
 * Sync written data to disk
 *
 * On linux fdatasync call is available that syncs only data, but not metadata,
 * which requires less disk seeks.
 */
inline static int eblob_fsync(int fd)
{
	if (fsync(fd) == -1)
		return -errno;
	return 0;
}

inline static int eblob_fdatasync(int fd)
{
#ifdef HAVE_FDATASYNC
	if (fdatasync(fd) == -1)
		return -errno;
	return 0;
#else
	return eblob_fsync(fd);
#endif
}

struct eblob_base_ctl {
	struct eblob_backend	*back;
	struct list_head	base_entry;

	int			type, index;

	pthread_mutex_t		lock;
	int			data_fd, index_fd;
	off_t			data_offset, index_offset;

	void			*data;
	unsigned long long	data_size;
	unsigned long long	index_size;

	/* Blob is closed and we should sort data in it by key */
	int			need_sorting;

	/* TODO: Unused - remove */
	pthread_mutex_t		dlock;
	int			df, dfi;

	/* cached old_ parameters which are used until defragmented blobs are copied to the place of original ones */
	int			old_data_fd, old_index_fd;

	struct eblob_map_fd	sort;
	struct eblob_map_fd	old_sort;

	struct rb_root		index_blocks_root;
	pthread_mutex_t		index_blocks_lock;

	/* Number of valid non-removed entries */
	int			good;

	/* Number of bctl users inside a critical section */
	int			critness;

	/*
	 * If this pointer is not NULL then all operations for this base go
	 * through a binlog.
	 */
	struct eblob_binlog_cfg	*binlog;

	/*
	 * Is data in blob sorted?
	 * 1 if sorted
	 * 0 if unknown
	 * -1 if not sorted
	 */
	int			sorted;
	char			name[0];
};

/* Analogue of posix_fadvise POSIX_FADV_WILLNEED */
#define EBLOB_FLAGS_HINT_WILLNEED (1<<0)
/* Analogue of posix_fadvise POSIX_FADV_DONTNEED */
#define EBLOB_FLAGS_HINT_DONTNEED (1<<1)
/* All available flags */
#define EBLOB_FLAGS_HINT_ALL (EBLOB_FLAGS_HINT_WILLNEED | EBLOB_FLAGS_HINT_DONTNEED)

void eblob_base_ctl_cleanup(struct eblob_base_ctl *ctl);
int _eblob_base_ctl_cleanup(struct eblob_base_ctl *ctl);

int eblob_base_setup_data(struct eblob_base_ctl *ctl, int force);

struct eblob_stat {
	FILE			*file;
	pthread_mutex_t		lock;

	int			need_check;
	/*
	 * Current data-sort status:
	 * <0:	data-sort aborted due an error
	 * 1:	data-sort in progress
	 * 0:	data-sort not running
	 */
	int			sort_status;

	unsigned long long	disk;
	unsigned long long	removed;
	unsigned long long	hashed;
};

void eblob_stat_cleanup(struct eblob_stat *s);
int eblob_stat_init(struct eblob_stat *s, char *path);
void eblob_stat_update(struct eblob_backend *b, long long disk, long long removed, long long hashed);

struct eblob_backend {
	struct eblob_config	cfg;

	pthread_mutex_t		lock;

	int			max_type;
	struct eblob_base_type	*types;

	struct eblob_hash	*hash;
	/* Array of pointers to level two hashes - one for each type */
	struct eblob_l2hash	**l2hash;
	/* Maximum initialized l2hash */
	int			l2hash_max;

	struct eblob_stat	stat;

	int			need_exit;
	pthread_t		defrag_tid;
	pthread_t		sync_tid;

	/*
	 * Set when defrag/data-sort are explicitly requested
	 * While it's negative data-sort can't proceed even if explicitly
	 * requested by user. This is used to avoid races with
	 * eblob_load_data()
	 * 1:	data-sort is explicitly requested via eblob_start_defrag()
	 * 0:	data-sort should be preformed according to defrag_timeout
	 * <0:	data-sort is disabled by eblob_load_data()
	 */
	int			want_defrag;
	/* Current size of all bases and indexes */
	uint64_t		current_blob_size;
};

int eblob_add_new_base(struct eblob_backend *b, int type);
int eblob_load_data(struct eblob_backend *b);
void eblob_base_types_cleanup(struct eblob_backend *b);

int eblob_lookup_type(struct eblob_backend *b, struct eblob_key *key, int type, struct eblob_ram_control *res, int *diskp);
int eblob_remove_type(struct eblob_backend *b, struct eblob_key *key, int type);
int eblob_remove_type_nolock(struct eblob_backend *b, struct eblob_key *key, int type);
int eblob_insert_type(struct eblob_backend *b, struct eblob_key *key, struct eblob_ram_control *ctl, int on_disk);

int eblob_disk_index_lookup(struct eblob_backend *b, struct eblob_key *key, int type,
		struct eblob_ram_control **dst, int *dsize);

int eblob_blob_iterate(struct eblob_iterate_control *ctl);
int eblob_iterate_existing(struct eblob_backend *b, struct eblob_iterate_control *ctl,
		struct eblob_base_type **typesp, int *max_typep);

void *eblob_defrag(void *data);
void eblob_base_remove(struct eblob_base_ctl *bctl);

int eblob_generate_sorted_index(struct eblob_backend *b, struct eblob_base_ctl *bctl, int defrag);

int eblob_index_blocks_destroy(struct eblob_base_ctl *bctl);
int eblob_index_blocks_insert(struct eblob_base_ctl *bctl, struct eblob_index_block *block);

int eblob_index_blocks_fill(struct eblob_base_ctl *bctl);
int blob_write_ll(int fd, void *data, size_t size, off_t offset);
int blob_read_ll(int fd, void *data, size_t size, off_t offset);

struct eblob_disk_search_stat {
	int			bloom_null;
	int			range_has_key;
	int			bsearch_reached;
	int			bsearch_found;
	int			additional_reads;
};

struct eblob_index_block *eblob_index_blocks_search_nolock(struct eblob_base_ctl *bctl, struct eblob_disk_control *dc,
		struct eblob_disk_search_stat *st);

ssize_t eblob_get_actual_size(int fd);

<<<<<<< HEAD
int eblob_preallocate(int fd, off_t size);
int eblob_pagecache_hint(int fd, uint64_t flag);

=======
int eblob_key_sort(const void *key1, const void *key2);
int eblob_disk_control_sort(const void *d1, const void *d2);
int eblob_disk_control_sort_with_flags(const void *d1, const void *d2);

int eblob_splice_data(int fd_in, uint64_t off_in, int fd_out, uint64_t off_out, ssize_t len);

int eblob_preallocate(int fd, off_t size);
int eblob_pagecache_hint(int fd, uint64_t flag);

int blob_mark_index_removed(int fd, off_t offset);
int eblob_write_commit_ll(struct eblob_backend *b, unsigned char *csum, unsigned int csize, struct eblob_write_control *wc, struct eblob_key *key);

int eblob_get_index_fd(struct eblob_base_ctl *bctl);
void eblob_base_wait(struct eblob_base_ctl *bctl);
void eblob_base_wait_locked(struct eblob_base_ctl *bctl);

void eblob_bctl_hold(struct eblob_base_ctl *bctl);
void eblob_bctl_release(struct eblob_base_ctl *bctl);

struct eblob_base_ctl *eblob_base_ctl_new(struct eblob_backend *b, int type, int index,
		const char *name, int name_len);

/* Logging helpers */
#define EBLOB_WARNX(log, severity, fmt, ...)	eblob_log(log, severity, \
		"blob: %s: " fmt "\n", __func__, ## __VA_ARGS__);

#define EBLOB_WARNC(log, severity, err, fmt, ...)	EBLOB_WARNX(log, severity, \
		"%s (%d); " fmt, strerror(err), (int)err, ## __VA_ARGS__);

>>>>>>> 6287eca3
#endif /* __EBLOB_BLOB_H */<|MERGE_RESOLUTION|>--- conflicted
+++ resolved
@@ -289,11 +289,6 @@
 
 ssize_t eblob_get_actual_size(int fd);
 
-<<<<<<< HEAD
-int eblob_preallocate(int fd, off_t size);
-int eblob_pagecache_hint(int fd, uint64_t flag);
-
-=======
 int eblob_key_sort(const void *key1, const void *key2);
 int eblob_disk_control_sort(const void *d1, const void *d2);
 int eblob_disk_control_sort_with_flags(const void *d1, const void *d2);
@@ -323,5 +318,4 @@
 #define EBLOB_WARNC(log, severity, err, fmt, ...)	EBLOB_WARNX(log, severity, \
 		"%s (%d); " fmt, strerror(err), (int)err, ## __VA_ARGS__);
 
->>>>>>> 6287eca3
 #endif /* __EBLOB_BLOB_H */