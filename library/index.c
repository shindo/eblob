/*
 * 2011+ Copyright (c) Evgeniy Polyakov <zbr@ioremap.net>
 * All rights reserved.
 *
 * This file is part of Eblob.
 *
 * Eblob is free software: you can redistribute it and/or modify
 * it under the terms of the GNU Lesser General Public License as published by
 * the Free Software Foundation, either version 3 of the License, or
 * (at your option) any later version.
 *
 * Eblob is distributed in the hope that it will be useful,
 * but WITHOUT ANY WARRANTY; without even the implied warranty of
 * MERCHANTABILITY or FITNESS FOR A PARTICULAR PURPOSE.  See the
 * GNU Lesser General Public License for more details.
 *
 * You should have received a copy of the GNU General Public License
 * along with Eblob.  If not, see <http://www.gnu.org/licenses/>.
 */

/*
 * Each base has index represented by continuous array of disk control
 * structures.
 * Each "closed" base has sorted on-disk index for logarithmic search via
 * bsearch(3)
 *
 * Index consists of blocks to narrow down binary search, on top of blocks
 * there is bloom filter to speed up rather expensive search of non-existent
 * entries.
 */

#include "features.h"

#include <sys/types.h>
#include <sys/stat.h>
#include <sys/socket.h>
#include <sys/mman.h>
#include <sys/wait.h>

#include <assert.h>
#include <errno.h>
#include <fcntl.h>
#include <inttypes.h>
#include <pthread.h>
#include <stdio.h>
#include <stdlib.h>
#include <string.h>
#include <unistd.h>

#include "blob.h"

#include "measure_points.h"


int eblob_key_sort(const void *key1, const void *key2)
{
	return eblob_id_cmp(((struct eblob_key *)key1)->id, ((struct eblob_key *)key2)->id);
}

int eblob_disk_control_sort(const void *d1, const void *d2)
{
	const struct eblob_disk_control *dc1 = d1;
	const struct eblob_disk_control *dc2 = d2;

	return eblob_id_cmp(dc1->key.id, dc2->key.id);
}

int eblob_disk_control_sort_with_flags(const void *d1, const void *d2)
{
	const struct eblob_disk_control *dc1 = d1;
	const struct eblob_disk_control *dc2 = d2;

	int cmp = eblob_id_cmp(dc1->key.id, dc2->key.id);

	if (cmp == 0) {
		if ((dc1->flags & BLOB_DISK_CTL_REMOVE) && !(dc2->flags & BLOB_DISK_CTL_REMOVE))
			cmp = -1;

		if (!(dc1->flags & BLOB_DISK_CTL_REMOVE) && (dc2->flags & BLOB_DISK_CTL_REMOVE))
			cmp = 1;
	}

	return cmp;
}

static int eblob_key_range_cmp(const void *k1, const void *k2)
{
	const struct eblob_key *key = k1;
	const struct eblob_index_block *index = k2;
	int cmp;

	/* compare key against start of the [start_key, end_key] range */
	cmp = eblob_id_cmp(key->id, index->start_key.id);

	/* our key is less than the start, skip */
	if (cmp < 0)
		return -1;

	/* our key belongs to the range - it is equal to the start of the range - accept */
	if (cmp == 0)
		return 0;

	/* compare key against end of the [start_key, end_key] range
	 * our key is already bigger than start of the range
	 */
	cmp = eblob_id_cmp(key->id, index->end_key.id);

	/* our key is less or equal than the end of the range - accept */
	if (cmp < 0)
		return 0;
	if (cmp == 0)
		return 0;

	/* key is bigger than the end of the range - skip */
	return 1;
}

int eblob_index_block_cmp(const void *k1, const void *k2)
{
	const struct eblob_index_block *k = k1;
	return eblob_key_range_cmp(&k->start_key, k2);
}

static int eblob_find_non_removed_callback(struct eblob_disk_control *sorted,
		struct eblob_disk_control *dc __attribute_unused__)
{
	uint64_t rem = eblob_bswap64(BLOB_DISK_CTL_REMOVE);
	return !(sorted->flags & rem);
}

int eblob_index_blocks_destroy(struct eblob_base_ctl *bctl)
{
	pthread_rwlock_wrlock(&bctl->index_blocks_lock);
	/* Free data */
	free(bctl->index_blocks);
	free(bctl->bloom);
	/* Allow subsequent destroys */
	bctl->index_blocks = NULL;
	bctl->bloom = NULL;
	/* Nullify stats */
	eblob_stat_set(bctl->stat, EBLOB_LST_BLOOM_SIZE, 0);
	eblob_stat_set(bctl->stat, EBLOB_LST_INDEX_BLOCKS_SIZE, 0);
	pthread_rwlock_unlock(&bctl->index_blocks_lock);

	return 0;
}

struct eblob_index_block *eblob_index_blocks_search_nolock_bsearch_nobloom(struct eblob_base_ctl *bctl, struct eblob_disk_control *dc,
		struct eblob_disk_search_stat *st)
{
	struct eblob_index_block *t = NULL;

	/*
	 * Use binary search to find given eblob_index_block in bctl->index_blocks
	 * Blocks were placed into that array in sorted order.
	 */
	t = bsearch(&dc->key, bctl->index_blocks,
		eblob_stat_get(bctl->stat, EBLOB_LST_INDEX_BLOCKS_SIZE) / sizeof(struct eblob_index_block),
		sizeof(struct eblob_index_block), eblob_key_range_cmp);
	if (t)
		st->found_index_block++;

	return t;
}

struct eblob_index_block *eblob_index_blocks_search_nolock(struct eblob_base_ctl *bctl, struct eblob_disk_control *dc,
		struct eblob_disk_search_stat *st)
{
	struct eblob_index_block *t = NULL;

	if (!eblob_bloom_get(bctl, &dc->key)) {
		st->bloom_null++;
		return NULL;
	}

	t = eblob_index_blocks_search_nolock_bsearch_nobloom(bctl, dc, st);
	if (!t)
		st->no_block++;

	return t;
}

/*!
 * Calculate bloom filter size based on index file size
 */
static uint64_t eblob_bloom_size(const struct eblob_base_ctl *bctl)
{
	uint64_t bloom_size = 0;

	/* Number of record in base */
	bloom_size += bctl->sort.size / sizeof(struct eblob_disk_control);
	/* Number of index blocks in base */
	bloom_size /= bctl->back->cfg.index_block_size;
	/* Add one for tiny bases */
	bloom_size += 1;
	/* Number of bits in bloom for one block */
	bloom_size *= bctl->back->cfg.index_block_bloom_length;
	/* Size of byte */
	bloom_size /= 8;

	return bloom_size;
}

/*!
 * Calculates number of needed hash functions.
 * An optimal number of hash functions
 *	k = (m/n) \ln 2
 * has been assumed.
 *
 * It uses [1, 32] sanity boundary.
 */
static uint8_t eblob_bloom_func_num(const struct eblob_base_ctl *bctl)
{
	uint64_t bits_per_key;
	uint8_t func_num = 0;

	bits_per_key = 8 * bctl->bloom_size /
		(bctl->sort.size / sizeof(struct eblob_disk_control));
	func_num = bits_per_key * 0.69;
	if (func_num == 0)
		return 1;
	if (func_num > 20)
		return 20;
	return func_num;
}

int eblob_index_blocks_fill(struct eblob_base_ctl *bctl)
{
	struct eblob_index_block *block = NULL;
	struct eblob_disk_control dc;
	uint64_t block_count, block_id = 0, err_count = 0, offset = 0;
	int64_t removed = 0;
	int64_t removed_size = 0;
	unsigned int i;
	int err = 0;

	/* Allocate bloom filter */
	bctl->bloom_size = eblob_bloom_size(bctl);
	EBLOB_WARNX(bctl->back->cfg.log, EBLOB_LOG_NOTICE,
			"index: bloom filter size: %" PRIu64, bctl->bloom_size);

	/* Calculate needed number of hash functions */
	bctl->bloom_func_num = eblob_bloom_func_num(bctl);

	bctl->bloom = calloc(1, bctl->bloom_size);
	if (bctl->bloom == NULL) {
		err = -err;
		goto err_out_exit;
	}
	eblob_stat_set(bctl->stat, EBLOB_LST_BLOOM_SIZE, bctl->bloom_size);

	/* Pre-allcate all index blocks */
	block_count = howmany(bctl->sort.size / sizeof(struct eblob_disk_control),
			bctl->back->cfg.index_block_size);
	bctl->index_blocks = calloc(block_count, sizeof(struct eblob_index_block));
	if (bctl->index_blocks == NULL) {
		err = -ENOMEM;
		goto err_out_exit;
	}
	eblob_stat_set(bctl->stat, EBLOB_LST_INDEX_BLOCKS_SIZE,
			block_count * sizeof(struct eblob_index_block));

	while (offset < bctl->sort.size) {
		block = &bctl->index_blocks[block_id++];
		block->start_offset = offset;
		for (i = 0; i < bctl->back->cfg.index_block_size && offset < bctl->sort.size; ++i) {
			err = pread(bctl->sort.fd, &dc, sizeof(struct eblob_disk_control), offset);
			if (err != sizeof(struct eblob_disk_control)) {
				if (err < 0)
					err = -errno;
				goto err_out_drop_tree;
			}

			/* Check record for validity */
			err = eblob_check_record(bctl, &dc);
			if (err != 0) {
				/* Bump stats */
				eblob_stat_inc(bctl->stat, EBLOB_LST_INDEX_CORRUPTED_ENTRIES);

				/*
				 * We can't recover from broken first or last
				 * entry of index block.
				 */
				if (err_count++ > EBLOB_BLOB_INDEX_CORRUPT_MAX
						|| i == 0 || i == bctl->back->cfg.index_block_size - 1) {
					EBLOB_WARNC(bctl->back->cfg.log, EBLOB_LOG_ERROR, -err,
							"EB0001: too many index corruptions: %" PRIu64
							", can not continue", err_count);
					EBLOB_WARNX(bctl->back->cfg.log, EBLOB_LOG_ERROR,
							"running `eblob_merge` on '%s' should help:", bctl->name);
					EBLOB_WARNX(bctl->back->cfg.log, EBLOB_LOG_ERROR,
							"http://doc.reverbrain.com/kb:eblob:eb0001-index-corruption");
					goto err_out_drop_tree;
				}
				offset += sizeof(struct eblob_disk_control);
				continue;
			}

			if (i == 0)
				block->start_key = dc.key;

			if (dc.flags & eblob_bswap64(BLOB_DISK_CTL_REMOVE)) {
				removed++;
				removed_size += dc.disk_size;
			} else {
				eblob_bloom_set(bctl, &dc.key);
			}

			offset += sizeof(struct eblob_disk_control);
		}

		block->end_offset = offset;
		block->end_key = dc.key;
	}
	eblob_stat_set(bctl->stat, EBLOB_LST_RECORDS_REMOVED, removed);
	eblob_stat_set(bctl->stat, EBLOB_LST_REMOVED_SIZE, removed_size);
	return 0;

err_out_drop_tree:
	eblob_index_blocks_destroy(bctl);
err_out_exit:
	return err;
}


static int eblob_find_on_disk(struct eblob_backend *b,
		struct eblob_base_ctl *bctl, struct eblob_disk_control *dc, uint64_t *hdr_offset,
		int (* callback)(struct eblob_disk_control *sorted, struct eblob_disk_control *dc),
		struct eblob_disk_search_stat *st)
{
	FORMATTED(HANDY_TIMER_SCOPE, ("eblob.%u.disk.lookup.one", b->cfg.stat_id));

	struct eblob_disk_control *sorted, *end, *sorted_orig, *found = NULL;
	struct eblob_disk_control *hdr_block, *search_start, *search_end;
	struct eblob_index_block *block;
	size_t num;
	ssize_t hdr_block_size;
	uint64_t hdr_block_offset, saved_hdr_block_offset;
	const size_t hdr_size = sizeof(struct eblob_disk_control);
	int read_err, err = -ENOENT;

	st->search_on_disk++;

	pthread_rwlock_rdlock(&bctl->index_blocks_lock);
	block = eblob_index_blocks_search_nolock(bctl, dc, st);
	if (block) {
		assert((bctl->sort.size - block->start_offset) / hdr_size > 0);
		assert((bctl->sort.size - block->start_offset) % hdr_size == 0);

		num = (bctl->sort.size - block->start_offset) / hdr_size;

		if (num > b->cfg.index_block_size)
			num = b->cfg.index_block_size;

		/*
		 * We do not use @block->end_offset here, since it points to
		 * the start offset of the *next* record, which potentially
		 * can be outside of the index, i.e. be equal to the size of
		 * the index.
		 */
		hdr_block_size = num * hdr_size;
		hdr_block_offset = block->start_offset;
	} else {
		pthread_rwlock_unlock(&bctl->index_blocks_lock);
		goto err_out_exit;
	}
	pthread_rwlock_unlock(&bctl->index_blocks_lock);

	st->bsearch_reached++;

	hdr_block = malloc(hdr_block_size);
	if (!hdr_block) {
		err = -ENOMEM;
		goto err_out_exit;
	}

	read_err = __eblob_read_ll(bctl->sort.fd, hdr_block, hdr_block_size, hdr_block_offset);
	if (read_err < 0) {
		err = read_err;
		goto err_out_free_index;
	}

	search_start = hdr_block;
	search_end = search_start + (num - 1);

	sorted_orig = bsearch(dc, search_start, num, sizeof(struct eblob_disk_control), eblob_disk_control_sort);

	eblob_log(b->cfg.log, EBLOB_LOG_SPAM, "%s: position: %" PRIu64 ", block_size: %zu, blob_size: %zd, num: %zu\n",
			eblob_dump_id(dc->key.id),
			hdr_block_offset, hdr_block_size, bctl->sort.size, num);

	eblob_log(b->cfg.log, EBLOB_LOG_SPAM, "%s: bsearch range: start: %s, end: %s, num: %zd\n",
			eblob_dump_id(dc->key.id),
			eblob_dump_id(search_start->key.id),
			eblob_dump_id(search_end->key.id), num);

	if (!sorted_orig)
		goto err_out_free_index;

	st->bsearch_found++;

	/*
	 * Sorted index may contain range of keys with the same key.
	 * Some keys in that range may be marked as removed.
	 * Do forward linear search (reading block by block) in range of keys,
	 * until reached range's end or found existing key.
	 */
	sorted = sorted_orig;
	end = search_end;
	saved_hdr_block_offset = hdr_block_offset;
	while (eblob_disk_control_sort(sorted, dc) == 0) {
		if (callback(sorted, dc)) {
			found = sorted;
			break;
		}
		st->additional_reads++;

		if (++sorted > end) {
			/* read next block of headers */
			hdr_block_offset += hdr_block_size;
			if (hdr_block_offset >= bctl->sort.size)
				break;

			num = (bctl->sort.size - hdr_block_offset) / hdr_size;

			if (num > b->cfg.index_block_size)
				num = b->cfg.index_block_size;

			hdr_block_size = num * hdr_size;
			sorted = hdr_block;
			end = sorted + (num - 1);

			read_err = __eblob_read_ll(bctl->sort.fd, hdr_block, hdr_block_size, hdr_block_offset);
			if (read_err < 0) {
				err = read_err;
				break;
			}
		}
	}

	if (found) {
		err = 0;
		memcpy(dc, found, hdr_size);
		*hdr_offset = hdr_block_offset + ((void *)found - (void *)hdr_block);
		goto err_out_free_index;
	}

	/* Do the same thing as in previous loop, only switching to backward linear search */
	hdr_block_offset = saved_hdr_block_offset + hdr_block_size;
	sorted = hdr_block - 1;
	while (1) {
	    if (sorted >= hdr_block) {
		st->additional_reads++;

		if (eblob_disk_control_sort(sorted, dc))
			break;

		if (callback(sorted, dc)) {
			found = sorted;
			break;
		}
		sorted--;
	    } else {
		/* read next block of headers */
		if (!hdr_block_offset)
			break;

		if (hdr_block_offset < (uint64_t)hdr_block_size) {
			hdr_block_size = hdr_block_offset;
			num = hdr_block_size / hdr_size;
			hdr_block_offset = 0;
		} else {
			hdr_block_offset -= hdr_block_size;
		}

		read_err = __eblob_read_ll(bctl->sort.fd, hdr_block, hdr_block_size, hdr_block_offset);
		if (read_err < 0) {
			err = read_err;
			break;
		}

		/*
		 * if it is first and initial block read then start searching record starting
		 * from record preceded to founded by bsearch record (sorted_orig),
		 * otherwise starting from last block record
		 */
		if (hdr_block_offset == saved_hdr_block_offset) {
			sorted = sorted_orig - 1;
		} else {
			sorted = hdr_block + (num - 1);
		}
	    }
	}

	if (found) {
		err = 0;
		memcpy(dc, found, hdr_size);
		*hdr_offset = hdr_block_offset + ((void *)found - (void *)hdr_block);
		goto err_out_free_index;
	}

err_out_free_index:
	free(hdr_block);
err_out_exit:
	return err;
}

ssize_t eblob_get_actual_size(int fd)
{
	struct stat st;
	ssize_t err;

	err = fstat(fd, &st);
	if (err < 0)
		return err;

	return st.st_size;
}

/*
 * Starts binlog fot \a bctl
 */
static int indexsort_binlog_start(struct eblob_backend *b, struct eblob_base_ctl *bctl) {
	int err = 0;
	/* Lock backend */
	pthread_mutex_lock(&b->lock);
	/* Wait for pending writes to finish and lock bctl(s) */
	eblob_base_wait_locked(bctl);
	err = eblob_binlog_start(&bctl->binlog);
	pthread_mutex_unlock(&bctl->lock);
	pthread_mutex_unlock(&b->lock);
	return err;
}

/*
 * Applies binlog of bctl to sorted index \a sorted
 */
static int indexsort_binlog_apply(struct eblob_base_ctl *bctl, void *sorted_index, ssize_t index_size) {
	const struct eblob_binlog_entry *it = NULL;
	const struct eblob_binlog_cfg * const bcfg = &bctl->binlog;
	static const size_t hdr_size = sizeof(struct eblob_disk_control);
	struct eblob_disk_control *dc;
	int err = 0;

	/* Iterates throw binlog keys */
	while ((it = eblob_binlog_iterate(bcfg, it)) != NULL) {
		/* Bsearch index offset of key at sorted index */
		const uint64_t index = sorted_index_bsearch_raw(&it->key,
				sorted_index,
				index_size / sizeof(struct eblob_disk_control));

		/* It is sanity check. In common case binlog shouldn't have nonexistent keys.
		 * If it has, print log and continue with skipping this key.
		 */
		if (index == -1ULL) {
			EBLOB_WARNX(bctl->back->cfg.log, EBLOB_LOG_ERROR, "%s: skipped",
						eblob_dump_id(it->key.id));
			continue;
		}

		dc = sorted_index + index * hdr_size;

		/* Mark entry removed in both index and data file */
		while (((void*)dc < sorted_index + index_size) && (eblob_id_cmp(it->key.id, dc->key.id) == 0)) {
			EBLOB_WARNX(bctl->back->cfg.log, EBLOB_LOG_DEBUG, "%s: indexsort: removing: dc: flags: %s, data_size: %" PRIu64,
			            eblob_dump_id(dc->key.id), eblob_dump_dctl_flags(dc->flags), dc->data_size);
			dc->flags |= BLOB_DISK_CTL_REMOVE;

			EBLOB_WARNX(bctl->back->cfg.log, EBLOB_LOG_DEBUG, "%s: indexsort: removing: fd: %d, offset: %" PRIu64,
			            eblob_dump_id(it->key.id), bctl->data_fd, dc->position);
			err = eblob_mark_index_removed(bctl->data_fd, dc->position);
			if (err != 0) {
				EBLOB_WARNX(bctl->back->cfg.log, EBLOB_LOG_ERROR,
						"%s: indexsort: eblob_mark_index_removed: FAILED: data, fd: %d, err: %d",
						eblob_dump_id(it->key.id), bctl->data_fd, err);
				goto err_out_exit;
			}
			dc += 1;
		}
	}

err_out_exit:
	return err;
}

/*
 * Flushes sorted index keys from cache:
 * \a sorted - mmaped sorted index which keys will be flushed from cache
 */
static int indexsort_flush_cache(struct eblob_backend *b, void *sorted_index, uint64_t index_size) {
	int err = 0;
	static const size_t hdr_size = sizeof(struct eblob_disk_control);
	uint64_t offset;

	for (offset = 0; offset < index_size; offset += hdr_size) {
		struct eblob_disk_control *dc = sorted_index + offset;
		/* This entry was removed in binlog_apply */
		if (dc->flags & BLOB_DISK_CTL_REMOVE)
			continue;
		/*
		 * This entry exists in sorted blob - it's position most likely
		 * changed in sort/merge so remove it from cache
		 * FIXME: Make it batch for speedup - for example add function
		 * like "remove all keys with given bctl"
		 */
		err = eblob_cache_remove_nolock(b, &dc->key);
		if (err) {
			EBLOB_WARNC(b->cfg.log, EBLOB_LOG_DEBUG, -err,
			            "indexsort: eblob_hash_remove_nolock: %s, offset: %" PRIu64,
			            eblob_dump_id(dc->key.id), offset);
		}
	}
	return 0;
}

<<<<<<< HEAD
int eblob_generate_sorted_index(struct eblob_backend *b, struct eblob_base_ctl *bctl, int init_load) {
=======
int eblob_generate_sorted_index(struct eblob_backend *b, struct eblob_base_ctl *bctl) {
	struct eblob_map_fd src, dst;
>>>>>>> 7fcf9f06
	int fd, err, len;
	char *file, *dst_file;
	ssize_t index_size;
	void *sorted_index;

	if (b == NULL || bctl == NULL)
		return -EINVAL;

	EBLOB_WARNX(b->cfg.log, EBLOB_LOG_NOTICE, "defrag: indexsort: sorting: %s, index: %d",
			bctl->name, bctl->index);

	/* Should be enough to store /path/to/data.N.index.sorted */
	len = strlen(b->cfg.file) + sizeof(".index") + sizeof(".sorted") + 256;
	file = malloc(len);
	if (!file) {
		err = -ENOMEM;
		goto err_out_exit;
	}

	dst_file = malloc(len);
	if (!dst_file) {
		err = -ENOMEM;
		goto err_out_free_file;
	}

	snprintf(file, len, "%s-0.%d.index.tmp", b->cfg.file, bctl->index);
	snprintf(dst_file, len, "%s-0.%d.index.sorted", b->cfg.file, bctl->index);

	/* If sorted index exists, use it */
	err = access(dst_file, R_OK);
	if (!err) {
		err = 0;
		eblob_log(b->cfg.log, EBLOB_LOG_INFO, "defrag: indexsort: %d: sorted index already exists\n",
				bctl->index);
		goto err_out_free_dst_file;
	}

	fd = open(file, O_RDWR | O_TRUNC | O_CREAT | O_CLOEXEC, 0644);
	if (fd < 0) {
		err = -errno;
		EBLOB_WARNC(b->cfg.log, EBLOB_LOG_ERROR, -err, "defrag: indexsort: open: index: %d: %s",
				bctl->index, file);
		goto err_out_free_dst_file;
	}

	index_size = eblob_get_actual_size(bctl->index_fd);
	if (index_size <= 0) {
		err = index_size ? -errno : 0;
		EBLOB_WARNC(b->cfg.log, EBLOB_LOG_ERROR, -err, "defrag: indexsort: actual-size: index: %d: %s",
				bctl->index, file);
		goto err_out_close;
	}

	err = eblob_preallocate(fd, 0, index_size);
	if (err) {
		EBLOB_WARNC(b->cfg.log, EBLOB_LOG_ERROR, -err, "defrag: indexsort: eblob_preallocate: index: %d, offset: %llu: %s",
				bctl->index, (unsigned long long)index_size, file);
		goto err_out_close;
	}

	sorted_index = malloc(index_size);
	if (!sorted_index) {
		err = -ENOMEM;
		EBLOB_WARNC(b->cfg.log, EBLOB_LOG_ERROR, -err, "defrag: indexsort: malloc: index: %d, size: %llu: %s",
				bctl->index, (unsigned long long)index_size, file);
		goto err_out_close;
	}

<<<<<<< HEAD
	if (!init_load) {
		/* Capture all removed entries starting from that moment */
		err = indexsort_binlog_start(b, bctl);
		if (err != 0) {
			EBLOB_WARNC(b->cfg.log, EBLOB_LOG_ERROR, -err, "defrag: indexsort: indexsort_binlog_start: index: %d",
					bctl->index);
			goto err_out_free_index;
		}
=======
	/* Capture all removed entries starting from that moment */
	err = indexsort_binlog_start(b, bctl);
	if (err != 0) {
		EBLOB_WARNC(b->cfg.log, EBLOB_LOG_ERROR, -err, "defrag: indexsort: indexsort_binlog_start: index: %d",
				bctl->index);
		goto err_out_unmap_dst;
>>>>>>> 7fcf9f06
	}

	err = __eblob_read_ll(bctl->index_fd, sorted_index, index_size, 0);
	if (err) {
		EBLOB_WARNC(b->cfg.log, EBLOB_LOG_ERROR, -err, "defrag: indexsort: read: index: %d, size: %llu: %s",
					bctl->index, (unsigned long long)index_size, file);
		goto err_out_stop_binlog;
	}

	qsort(sorted_index, index_size / sizeof(struct eblob_disk_control), sizeof(struct eblob_disk_control),
			eblob_disk_control_sort_with_flags);

	err = __eblob_write_ll(fd, sorted_index, index_size, 0);
	if (err) {
		EBLOB_WARNC(b->cfg.log, EBLOB_LOG_ERROR, -err, "defrag: indexsort: write: index: %d, size: %llu: %s",
			bctl->index, (unsigned long long)index_size, file);
		goto err_out_free_index;
	}

	if ((err = fsync(fd)) == -1) {
		err = -errno;
		EBLOB_WARNC(b->cfg.log, EBLOB_LOG_ERROR, -err, "defrag: indexsort: fsync: index: %d, size: %llu: %s",
			bctl->index, (unsigned long long)index_size, file);
		goto err_out_free_index;
	}

	/* Lock backend */
	pthread_mutex_lock(&b->lock);
	/* Wait for pending writes to finish and lock bctl(s) */
	eblob_base_wait_locked(bctl);
	/* Lock hash - prevent using old offsets with new sorted index */
	if ((err = pthread_rwlock_wrlock(&b->hash.root_lock)) != 0) {
		err = -err;
		EBLOB_WARNC(b->cfg.log, EBLOB_LOG_ERROR, -err, "defrag: indexsort: pthread_rwlock_wrlock: index: %d: FAILED",
				bctl->index);
		goto err_unlock_bctl;
	}

<<<<<<< HEAD
	if (!init_load) {
		/* Lock hash - prevent using old offsets with new sorted index */
		if ((err = pthread_rwlock_wrlock(&b->hash.root_lock)) != 0) {
			err = -err;
			EBLOB_WARNC(b->cfg.log, EBLOB_LOG_ERROR, -err, "defrag: indexsort: pthread_rwlock_wrlock: index: %d: FAILED",
					bctl->index);
			goto err_unlock_bctl;
		}

		/* Apply binlog */
		err = indexsort_binlog_apply(bctl, sorted_index, index_size);
		if (err != 0) {
			EBLOB_WARNC(b->cfg.log, EBLOB_LOG_ERROR, -err, "defrag: indexsort: indexsort_binlog_apply: index: %d: FAILED",
					bctl->index);
			goto err_unlock_hash;
		}

		err = __eblob_write_ll(fd, sorted_index, index_size, 0);
		if (err) {
			EBLOB_WARNC(b->cfg.log, EBLOB_LOG_ERROR, -err, "defrag: indexsort: write after binlog apply: index: %d, size: %llu: %s",
					bctl->index, (unsigned long long)index_size, file);
			goto err_unlock_hash;
		}

		err = fsync(fd);
		if (err == -1) {
			err = -errno;
			EBLOB_WARNC(b->cfg.log, EBLOB_LOG_ERROR, -err, "defrag: indexsort: fsync after binlog apply: index: %d, size: %llu: %s",
					bctl->index, (unsigned long long)index_size, file);
			goto err_unlock_hash;
		}

		/*
		 * Remove sorted index keys from cache
		 *! This should be made before setting bctl->sort because l2hash reads data from index and
		 *! uses eblob_get_index_fd for determining index_fd which will return bctl->sort if it is set.
		 */
		err = indexsort_flush_cache(b, sorted_index, index_size);
		if (err) {
			EBLOB_WARNC(b->cfg.log, -err, EBLOB_LOG_ERROR, "defrag: indexsort: indexsort_flush_cache: index: %d: FAILED",
=======
	/* Apply binlog */
	err = indexsort_binlog_apply(bctl, &dst);
	if (err != 0) {
		EBLOB_WARNC(b->cfg.log, EBLOB_LOG_ERROR, -err, "defrag: indexsort: indexsort_binlog_apply: index: %d: FAILED",
>>>>>>> 7fcf9f06
				bctl->index);
		goto err_unlock_hash;
	}

	/*
	 * Remove sorted index keys from cache
	 *! This should be made before setting bctl->sort because l2hash reads data from index and
	 *! uses eblob_get_index_fd for determining index_fd which will return bctl->sort if it is set.
	 */
	err = indexsort_flush_cache(b, &dst);
	if (err) {
		EBLOB_WARNC(b->cfg.log, -err, EBLOB_LOG_ERROR, "defrag: indexsort: indexsort_flush_cache: index: %d: FAILED",
			bctl->index);
		goto err_unlock_hash;
	}

	bctl->sort.fd = fd;
	bctl->sort.offset = 0;
	bctl->sort.size = index_size;
	b->defrag_generation += 1;

	err = eblob_index_blocks_fill(bctl);
	if (err) {
		EBLOB_WARNC(b->cfg.log, EBLOB_LOG_ERROR, -err, "defrag: indexsort: eblob_index_blocks_fill: index: %d: FAILED",
				bctl->index);
		pthread_mutex_unlock(&bctl->lock);
		goto err_unlock_hash;
	}

	rename(file, dst_file);

	/* Stop binlog */
	err = eblob_binlog_stop(&bctl->binlog);
	if (err != 0) {
		EBLOB_WARNC(b->cfg.log, EBLOB_LOG_ERROR, -err, "defrag: eblob_binlog_stop: index: %d: FAILED",
				bctl->index);
		goto err_unlock_hash;
	}

	/* Unlock */
	pthread_rwlock_unlock(&b->hash.root_lock);
	pthread_mutex_unlock(&bctl->lock);
	pthread_mutex_unlock(&b->lock);

	eblob_log(b->cfg.log, EBLOB_LOG_INFO, "defrag: indexsort: generated sorted: index: %d, "
			"index-size: %llu, data-size: %llu, file: %s\n",
			bctl->index, (unsigned long long)index_size, (unsigned long long)bctl->data_offset, dst_file);

	free(sorted_index);
	free(file);
	free(dst_file);
	eblob_log(b->cfg.log, EBLOB_LOG_INFO, "defrag: indexsort: success\n");
	return 0;

err_unlock_hash:
	if (!init_load)
		pthread_rwlock_unlock(&b->hash.root_lock);
err_unlock_bctl:
	pthread_mutex_unlock(&bctl->lock);
	pthread_mutex_unlock(&b->lock);
err_out_stop_binlog:
	if (!init_load)
		eblob_binlog_stop(&bctl->binlog);
err_out_free_index:
	free(sorted_index);
err_out_close:
	close(fd);
err_out_free_dst_file:
	free(dst_file);
err_out_free_file:
	free(file);
err_out_exit:
	eblob_log(b->cfg.log, EBLOB_LOG_ERROR, "defrag: indexsort: FAILED\n");
	return err;
}

static char *eblob_dump_search_stat(const struct eblob_disk_search_stat *st, int err)
{
	static __thread char ss[1024];

	snprintf(ss, sizeof(ss), "bctls: %d, no-sorted-index: %d, search-on-disk: %d, bloom-no-key: %d, "
			"found-index-block: %d, no-index-block: %d, bsearch-reached: %d, bsearch-found: %d, "
			"additional-reads: %d, err: %d",
			 st->loops, st->no_sort, st->search_on_disk, st->bloom_null,
			 st->found_index_block, st->no_block, st->bsearch_reached, st->bsearch_found,
			 st->additional_reads, err);

	return ss;
}

int eblob_disk_index_lookup(struct eblob_backend *b, struct eblob_key *key,
		struct eblob_ram_control *rctl)
{
	FORMATTED(HANDY_TIMER_SCOPE, ("eblob.%u.disk.lookup", b->cfg.stat_id));

	struct eblob_base_ctl *bctl;
	struct eblob_disk_control dc = { .key = *key, };
	struct eblob_disk_search_stat st = { .bloom_null = 0, };
	static const int max_tries = 10;
	int err = -ENOENT, tries = 0;
	uint64_t hdr_offset = 0;

	eblob_log(b->cfg.log, EBLOB_LOG_DEBUG, "blob: %s: index: disk.\n", eblob_dump_id(key->id));

again:
	list_for_each_entry_reverse(bctl, &b->bases, base_entry) {
		/* Count number of loops before break */
		++st.loops;
		/* Protect against datasort */
		eblob_bctl_hold(bctl);

		/*
		 * This should be rather rare case when we've grabbed hold of
		 * already invalidated (by data-sort) bctl.
		 * TODO: Actually it's sufficient only to move one bctl back but as
		 * was mentioned - it's really rare case.
		 * TODO: Probably we should check for this inside eblob_bctl_hold()
		 */
		if (bctl->index_fd < 0) {
			eblob_bctl_release(bctl);
			if (tries++ > max_tries)
				return -EDEADLK;
			goto again;
		}

		/* If bctl does not have sorted index - skip it, all its keys are already in ram */
		if (bctl->sort.fd < 0) {
			st.no_sort++;
			eblob_log(b->cfg.log, EBLOB_LOG_DEBUG,
					"blob: %s: index: disk: index: %d: no sorted index\n",
					eblob_dump_id(key->id), bctl->index);
			eblob_bctl_release(bctl);
			continue;
		}

		err = eblob_find_on_disk(b, bctl, &dc, &hdr_offset, eblob_find_non_removed_callback, &st);
		if (err) {
			eblob_log(b->cfg.log, EBLOB_LOG_DEBUG,
					"blob: %s: index: disk: index: %d: NO DATA\n",
					eblob_dump_id(key->id), bctl->index);
			eblob_bctl_release(bctl);
			continue;
		}

		eblob_convert_disk_control(&dc);

		memset(rctl, 0, sizeof(*rctl));
		rctl->data_offset = dc.position;
		rctl->index_offset = hdr_offset;
		rctl->size = dc.data_size;
		rctl->bctl = bctl;

		eblob_bctl_release(bctl);

		eblob_log(b->cfg.log, EBLOB_LOG_NOTICE, eblob_dump_id(key->id),
				"blob: %s: index: %d, position: %" PRIu64
				", data_size: %" PRIu64 ": %s\n", eblob_dump_id(key->id),
				rctl->bctl->index, rctl->data_offset, rctl->size, eblob_dump_search_stat(&st, 0));
		break;
	}

	eblob_log(b->cfg.log, EBLOB_LOG_INFO, "blob: %s: stat: %s\n", eblob_dump_id(key->id), eblob_dump_search_stat(&st, 0));


	eblob_stat_add(b->stat, EBLOB_GST_INDEX_READS, st.loops);

	return err;
}

uint64_t sorted_index_bsearch_raw(const struct eblob_key *key,
                                  const struct eblob_disk_control *base, uint64_t nel) {
	const struct eblob_disk_control dc = { .key = *key };
	const struct eblob_disk_control * const found =
		bsearch(&dc, base, nel, sizeof(dc), eblob_disk_control_sort);
	uint64_t index = -1;

	if (found != NULL)
		index = found - base;
	return index;
}<|MERGE_RESOLUTION|>--- conflicted
+++ resolved
@@ -613,12 +613,7 @@
 	return 0;
 }
 
-<<<<<<< HEAD
-int eblob_generate_sorted_index(struct eblob_backend *b, struct eblob_base_ctl *bctl, int init_load) {
-=======
 int eblob_generate_sorted_index(struct eblob_backend *b, struct eblob_base_ctl *bctl) {
-	struct eblob_map_fd src, dst;
->>>>>>> 7fcf9f06
 	int fd, err, len;
 	char *file, *dst_file;
 	ssize_t index_size;
@@ -687,23 +682,13 @@
 		goto err_out_close;
 	}
 
-<<<<<<< HEAD
-	if (!init_load) {
-		/* Capture all removed entries starting from that moment */
-		err = indexsort_binlog_start(b, bctl);
-		if (err != 0) {
-			EBLOB_WARNC(b->cfg.log, EBLOB_LOG_ERROR, -err, "defrag: indexsort: indexsort_binlog_start: index: %d",
-					bctl->index);
-			goto err_out_free_index;
-		}
-=======
+
 	/* Capture all removed entries starting from that moment */
 	err = indexsort_binlog_start(b, bctl);
 	if (err != 0) {
 		EBLOB_WARNC(b->cfg.log, EBLOB_LOG_ERROR, -err, "defrag: indexsort: indexsort_binlog_start: index: %d",
-				bctl->index);
-		goto err_out_unmap_dst;
->>>>>>> 7fcf9f06
+			    bctl->index);
+		goto err_out_free_index;
 	}
 
 	err = __eblob_read_ll(bctl->index_fd, sorted_index, index_size, 0);
@@ -742,54 +727,26 @@
 		goto err_unlock_bctl;
 	}
 
-<<<<<<< HEAD
-	if (!init_load) {
-		/* Lock hash - prevent using old offsets with new sorted index */
-		if ((err = pthread_rwlock_wrlock(&b->hash.root_lock)) != 0) {
-			err = -err;
-			EBLOB_WARNC(b->cfg.log, EBLOB_LOG_ERROR, -err, "defrag: indexsort: pthread_rwlock_wrlock: index: %d: FAILED",
-					bctl->index);
-			goto err_unlock_bctl;
-		}
-
-		/* Apply binlog */
-		err = indexsort_binlog_apply(bctl, sorted_index, index_size);
-		if (err != 0) {
-			EBLOB_WARNC(b->cfg.log, EBLOB_LOG_ERROR, -err, "defrag: indexsort: indexsort_binlog_apply: index: %d: FAILED",
-					bctl->index);
-			goto err_unlock_hash;
-		}
-
-		err = __eblob_write_ll(fd, sorted_index, index_size, 0);
-		if (err) {
-			EBLOB_WARNC(b->cfg.log, EBLOB_LOG_ERROR, -err, "defrag: indexsort: write after binlog apply: index: %d, size: %llu: %s",
-					bctl->index, (unsigned long long)index_size, file);
-			goto err_unlock_hash;
-		}
-
-		err = fsync(fd);
-		if (err == -1) {
-			err = -errno;
-			EBLOB_WARNC(b->cfg.log, EBLOB_LOG_ERROR, -err, "defrag: indexsort: fsync after binlog apply: index: %d, size: %llu: %s",
-					bctl->index, (unsigned long long)index_size, file);
-			goto err_unlock_hash;
-		}
-
-		/*
-		 * Remove sorted index keys from cache
-		 *! This should be made before setting bctl->sort because l2hash reads data from index and
-		 *! uses eblob_get_index_fd for determining index_fd which will return bctl->sort if it is set.
-		 */
-		err = indexsort_flush_cache(b, sorted_index, index_size);
-		if (err) {
-			EBLOB_WARNC(b->cfg.log, -err, EBLOB_LOG_ERROR, "defrag: indexsort: indexsort_flush_cache: index: %d: FAILED",
-=======
 	/* Apply binlog */
-	err = indexsort_binlog_apply(bctl, &dst);
+	err = indexsort_binlog_apply(bctl, sorted_index, index_size);
 	if (err != 0) {
 		EBLOB_WARNC(b->cfg.log, EBLOB_LOG_ERROR, -err, "defrag: indexsort: indexsort_binlog_apply: index: %d: FAILED",
->>>>>>> 7fcf9f06
-				bctl->index);
+			    bctl->index);
+		goto err_unlock_hash;
+	}
+
+	err = __eblob_write_ll(fd, sorted_index, index_size, 0);
+	if (err) {
+		EBLOB_WARNC(b->cfg.log, EBLOB_LOG_ERROR, -err, "defrag: indexsort: write after binlog apply: index: %d, size: %llu: %s",
+			    bctl->index, (unsigned long long)index_size, file);
+		goto err_unlock_hash;
+	}
+
+	err = fsync(fd);
+	if (err == -1) {
+		err = -errno;
+		EBLOB_WARNC(b->cfg.log, EBLOB_LOG_ERROR, -err, "defrag: indexsort: fsync after binlog apply: index: %d, size: %llu: %s",
+			    bctl->index, (unsigned long long)index_size, file);
 		goto err_unlock_hash;
 	}
 
@@ -798,10 +755,10 @@
 	 *! This should be made before setting bctl->sort because l2hash reads data from index and
 	 *! uses eblob_get_index_fd for determining index_fd which will return bctl->sort if it is set.
 	 */
-	err = indexsort_flush_cache(b, &dst);
+	err = indexsort_flush_cache(b, sorted_index, index_size);
 	if (err) {
 		EBLOB_WARNC(b->cfg.log, -err, EBLOB_LOG_ERROR, "defrag: indexsort: indexsort_flush_cache: index: %d: FAILED",
-			bctl->index);
+			    bctl->index);
 		goto err_unlock_hash;
 	}
 
@@ -844,14 +801,12 @@
 	return 0;
 
 err_unlock_hash:
-	if (!init_load)
-		pthread_rwlock_unlock(&b->hash.root_lock);
+	pthread_rwlock_unlock(&b->hash.root_lock);
 err_unlock_bctl:
 	pthread_mutex_unlock(&bctl->lock);
 	pthread_mutex_unlock(&b->lock);
 err_out_stop_binlog:
-	if (!init_load)
-		eblob_binlog_stop(&bctl->binlog);
+	eblob_binlog_stop(&bctl->binlog);
 err_out_free_index:
 	free(sorted_index);
 err_out_close:
