/*
 * 2011+ Copyright (c) Evgeniy Polyakov <zbr@ioremap.net>
 * All rights reserved.
 *
 * This file is part of Eblob.
 *
 * Eblob is free software: you can redistribute it and/or modify
 * it under the terms of the GNU Lesser General Public License as published by
 * the Free Software Foundation, either version 3 of the License, or
 * (at your option) any later version.
 *
 * Eblob is distributed in the hope that it will be useful,
 * but WITHOUT ANY WARRANTY; without even the implied warranty of
 * MERCHANTABILITY or FITNESS FOR A PARTICULAR PURPOSE.  See the
 * GNU Lesser General Public License for more details.
 *
 * You should have received a copy of the GNU General Public License
 * along with Eblob.  If not, see <http://www.gnu.org/licenses/>.
 */

/*
 * Each base has index represented by continuous array of disk control
 * structures.
 * Each "closed" base has sorted on-disk index for logarithmic search via
 * bsearch(3)
 *
 * Index consists of blocks to narrow down binary search, on top of blocks
 * there is bloom filter to speed up rather expensive search of non-existent
 * entries.
 */

#include "features.h"

#include <sys/types.h>
#include <sys/stat.h>
#include <sys/socket.h>
#include <sys/mman.h>
#include <sys/wait.h>

#include <assert.h>
#include <errno.h>
#include <fcntl.h>
#include <inttypes.h>
#include <pthread.h>
#include <stdio.h>
#include <stdlib.h>
#include <string.h>
#include <unistd.h>

#include "blob.h"

#include "measure_points.h"


int eblob_key_sort(const void *key1, const void *key2)
{
	return eblob_id_cmp(((struct eblob_key *)key1)->id, ((struct eblob_key *)key2)->id);
}

int eblob_disk_control_sort(const void *d1, const void *d2)
{
	const struct eblob_disk_control *dc1 = d1;
	const struct eblob_disk_control *dc2 = d2;

	return eblob_id_cmp(dc1->key.id, dc2->key.id);
}

int eblob_disk_control_sort_with_flags(const void *d1, const void *d2)
{
	const struct eblob_disk_control *dc1 = d1;
	const struct eblob_disk_control *dc2 = d2;

	int cmp = eblob_id_cmp(dc1->key.id, dc2->key.id);

	if (cmp == 0) {
		if ((dc1->flags & BLOB_DISK_CTL_REMOVE) && !(dc2->flags & BLOB_DISK_CTL_REMOVE))
			cmp = -1;

		if (!(dc1->flags & BLOB_DISK_CTL_REMOVE) && (dc2->flags & BLOB_DISK_CTL_REMOVE))
			cmp = 1;
	}

	return cmp;
}

static int eblob_key_range_cmp(const void *k1, const void *k2)
{
	const struct eblob_key *key = k1;
	const struct eblob_index_block *index = k2;
	int cmp;

	/* compare key against start of the [start_key, end_key] range */
	cmp = eblob_id_cmp(key->id, index->start_key.id);

	/* our key is less than the start, skip */
	if (cmp < 0)
		return -1;

	/* our key belongs to the range - it is equal to the start of the range - accept */
	if (cmp == 0)
		return 0;

	/* compare key against end of the [start_key, end_key] range
	 * our key is already bigger than start of the range
	 */
	cmp = eblob_id_cmp(key->id, index->end_key.id);

	/* our key is less or equal than the end of the range - accept */
	if (cmp < 0)
		return 0;
	if (cmp == 0)
		return 0;

	/* key is bigger than the end of the range - skip */
	return 1;
}

int eblob_index_block_cmp(const void *k1, const void *k2)
{
	const struct eblob_index_block *k = k1;
	return eblob_key_range_cmp(&k->start_key, k2);
}

static int eblob_find_non_removed_callback(struct eblob_disk_control *sorted,
		struct eblob_disk_control *dc __attribute_unused__)
{
	uint64_t rem = eblob_bswap64(BLOB_DISK_CTL_REMOVE);
	return !(sorted->flags & rem);
}

int eblob_index_blocks_destroy(struct eblob_base_ctl *bctl)
{
	pthread_rwlock_wrlock(&bctl->index_blocks_lock);
	/* Free data */
	free(bctl->index_blocks);
	free(bctl->bloom);
	/* Allow subsequent destroys */
	bctl->index_blocks = NULL;
	bctl->bloom = NULL;
	/* Nullify stats */
	eblob_stat_set(bctl->stat, EBLOB_LST_BLOOM_SIZE, 0);
	eblob_stat_set(bctl->stat, EBLOB_LST_INDEX_BLOCKS_SIZE, 0);
	pthread_rwlock_unlock(&bctl->index_blocks_lock);

	return 0;
}

struct eblob_index_block *eblob_index_blocks_search_nolock_bsearch_nobloom(struct eblob_base_ctl *bctl, struct eblob_disk_control *dc,
		struct eblob_disk_search_stat *st)
{
	struct eblob_index_block *t = NULL;

	/*
	 * Use binary search to find given eblob_index_block in bctl->index_blocks
	 * Blocks were placed into that array in sorted order.
	 */
	t = bsearch(&dc->key, bctl->index_blocks,
		eblob_stat_get(bctl->stat, EBLOB_LST_INDEX_BLOCKS_SIZE) / sizeof(struct eblob_index_block),
		sizeof(struct eblob_index_block), eblob_key_range_cmp);
	if (t)
		st->found_index_block++;

	return t;
}

struct eblob_index_block *eblob_index_blocks_search_nolock(struct eblob_base_ctl *bctl, struct eblob_disk_control *dc,
		struct eblob_disk_search_stat *st)
{
	struct eblob_index_block *t = NULL;

	if (!eblob_bloom_get(bctl, &dc->key)) {
		st->bloom_null++;
		return NULL;
	}

	t = eblob_index_blocks_search_nolock_bsearch_nobloom(bctl, dc, st);
	if (!t)
		st->no_block++;

	return t;
}

/*!
 * Calculate bloom filter size based on index file size
 */
static uint64_t eblob_bloom_size(const struct eblob_base_ctl *bctl)
{
	uint64_t bloom_size = 0;

	/* Number of record in base */
	bloom_size += bctl->sort.size / sizeof(struct eblob_disk_control);
	/* Number of index blocks in base */
	bloom_size /= bctl->back->cfg.index_block_size;
	/* Add one for tiny bases */
	bloom_size += 1;
	/* Number of bits in bloom for one block */
	bloom_size *= bctl->back->cfg.index_block_bloom_length;
	/* Size of byte */
	bloom_size /= 8;

	return bloom_size;
}

/*!
 * Calculates number of needed hash functions.
 * An optimal number of hash functions
 *	k = (m/n) \ln 2
 * has been assumed.
 *
 * It uses [1, 32] sanity boundary.
 */
static uint8_t eblob_bloom_func_num(const struct eblob_base_ctl *bctl)
{
	uint64_t bits_per_key;
	uint8_t func_num = 0;

	bits_per_key = 8 * bctl->bloom_size /
		(bctl->sort.size / sizeof(struct eblob_disk_control));
	func_num = bits_per_key * 0.69;
	if (func_num == 0)
		return 1;
	if (func_num > 20)
		return 20;
	return func_num;
}

int eblob_index_blocks_fill(struct eblob_base_ctl *bctl)
{
	struct eblob_index_block *block = NULL;
	struct eblob_disk_control dc;
	uint64_t block_count, block_id = 0, err_count = 0, offset = 0;
	int64_t removed = 0;
	int64_t removed_size = 0;
	unsigned int i;
	int err = 0;

	/* Allocate bloom filter */
	bctl->bloom_size = eblob_bloom_size(bctl);
	EBLOB_WARNX(bctl->back->cfg.log, EBLOB_LOG_NOTICE,
			"index: bloom filter size: %" PRIu64, bctl->bloom_size);

	/* Calculate needed number of hash functions */
	bctl->bloom_func_num = eblob_bloom_func_num(bctl);

	bctl->bloom = calloc(1, bctl->bloom_size);
	if (bctl->bloom == NULL) {
		err = -err;
		goto err_out_exit;
	}
	eblob_stat_set(bctl->stat, EBLOB_LST_BLOOM_SIZE, bctl->bloom_size);

	/* Pre-allcate all index blocks */
	block_count = howmany(bctl->sort.size / sizeof(struct eblob_disk_control),
			bctl->back->cfg.index_block_size);
	bctl->index_blocks = calloc(block_count, sizeof(struct eblob_index_block));
	if (bctl->index_blocks == NULL) {
		err = -ENOMEM;
		goto err_out_exit;
	}
	eblob_stat_set(bctl->stat, EBLOB_LST_INDEX_BLOCKS_SIZE,
			block_count * sizeof(struct eblob_index_block));

	while (offset < bctl->sort.size) {
		block = &bctl->index_blocks[block_id++];
		block->start_offset = offset;
		for (i = 0; i < bctl->back->cfg.index_block_size && offset < bctl->sort.size; ++i) {
			err = pread(bctl->sort.fd, &dc, sizeof(struct eblob_disk_control), offset);
			if (err != sizeof(struct eblob_disk_control)) {
				if (err < 0)
					err = -errno;
				goto err_out_drop_tree;
			}

			/* Check record for validity */
			err = eblob_check_record(bctl, &dc);
			if (err != 0) {
				/* Bump stats */
				eblob_stat_inc(bctl->stat, EBLOB_LST_INDEX_CORRUPTED_ENTRIES);

				/*
				 * We can't recover from broken first or last
				 * entry of index block.
				 */
				if (err_count++ > EBLOB_BLOB_INDEX_CORRUPT_MAX
						|| i == 0 || i == bctl->back->cfg.index_block_size - 1) {
					EBLOB_WARNC(bctl->back->cfg.log, EBLOB_LOG_ERROR, -err,
							"EB0001: too many index corruptions: %" PRIu64
							", can not continue", err_count);
					EBLOB_WARNX(bctl->back->cfg.log, EBLOB_LOG_ERROR,
							"running `eblob_merge` on '%s' should help:", bctl->name);
					EBLOB_WARNX(bctl->back->cfg.log, EBLOB_LOG_ERROR,
							"http://doc.reverbrain.com/kb:eblob:eb0001-index-corruption");
					goto err_out_drop_tree;
				}
				offset += sizeof(struct eblob_disk_control);
				continue;
			}

			if (i == 0)
				block->start_key = dc.key;

			if (dc.flags & eblob_bswap64(BLOB_DISK_CTL_REMOVE)) {
				removed++;
				removed_size += dc.disk_size;
			} else {
				eblob_bloom_set(bctl, &dc.key);
			}

			offset += sizeof(struct eblob_disk_control);
		}

		block->end_offset = offset;
		block->end_key = dc.key;
	}
	eblob_stat_set(bctl->stat, EBLOB_LST_RECORDS_REMOVED, removed);
	eblob_stat_set(bctl->stat, EBLOB_LST_REMOVED_SIZE, removed_size);
	return 0;

err_out_drop_tree:
	eblob_index_blocks_destroy(bctl);
err_out_exit:
	return err;
}


static int eblob_find_on_disk(struct eblob_backend *b,
		struct eblob_base_ctl *bctl, struct eblob_disk_control *dc, uint64_t *hdr_offset,
		int (* callback)(struct eblob_disk_control *sorted, struct eblob_disk_control *dc),
		struct eblob_disk_search_stat *st)
{
	FORMATTED(HANDY_TIMER_SCOPE, ("eblob.%u.disk.lookup.one", b->cfg.stat_id));

	struct eblob_disk_control *sorted, *end, *sorted_orig, *found = NULL;
	struct eblob_disk_control *hdr_block, *search_start, *search_end;
	struct eblob_index_block *block;
	size_t num;
	ssize_t hdr_block_size;
	uint64_t hdr_block_offset, saved_hdr_block_offset;
	const size_t hdr_size = sizeof(struct eblob_disk_control);
	int read_err, err = -ENOENT;

	st->search_on_disk++;

	pthread_rwlock_rdlock(&bctl->index_blocks_lock);
	block = eblob_index_blocks_search_nolock(bctl, dc, st);
	if (block) {
		assert((bctl->sort.size - block->start_offset) / hdr_size > 0);
		assert((bctl->sort.size - block->start_offset) % hdr_size == 0);

		num = (bctl->sort.size - block->start_offset) / hdr_size;

		if (num > b->cfg.index_block_size)
			num = b->cfg.index_block_size;

		/*
		 * We do not use @block->end_offset here, since it points to
		 * the start offset of the *next* record, which potentially
		 * can be outside of the index, i.e. be equal to the size of
		 * the index.
		 */
		hdr_block_size = num * hdr_size;
		hdr_block_offset = block->start_offset;
	} else {
		pthread_rwlock_unlock(&bctl->index_blocks_lock);
		goto err_out_exit;
	}
	pthread_rwlock_unlock(&bctl->index_blocks_lock);

	st->bsearch_reached++;

	hdr_block = malloc(hdr_block_size);
	if (!hdr_block) {
		err = -ENOMEM;
		goto err_out_exit;
	}

	read_err = __eblob_read_ll(bctl->sort.fd, hdr_block, hdr_block_size, hdr_block_offset);
	if (read_err < 0) {
		err = read_err;
		goto err_out_free_index;
	}

	search_start = hdr_block;
	search_end = search_start + (num - 1);

	sorted_orig = bsearch(dc, search_start, num, sizeof(struct eblob_disk_control), eblob_disk_control_sort);

	eblob_log(b->cfg.log, EBLOB_LOG_SPAM, "%s: position: %" PRIu64 ", block_size: %zu, blob_size: %zd, num: %zu\n",
			eblob_dump_id(dc->key.id),
			hdr_block_offset, hdr_block_size, bctl->sort.size, num);

	eblob_log(b->cfg.log, EBLOB_LOG_SPAM, "%s: bsearch range: start: %s, end: %s, num: %zd\n",
			eblob_dump_id(dc->key.id),
			eblob_dump_id(search_start->key.id),
			eblob_dump_id(search_end->key.id), num);

	if (!sorted_orig)
		goto err_out_free_index;

	st->bsearch_found++;

	/*
	 * Sorted index may contain range of keys with the same key.
	 * Some keys in that range may be marked as removed.
	 * Do forward linear search (reading block by block) in range of keys,
	 * until reached range's end or found existing key.
	 */
	sorted = sorted_orig;
	end = search_end;
	saved_hdr_block_offset = hdr_block_offset;
	while (eblob_disk_control_sort(sorted, dc) == 0) {
		if (callback(sorted, dc)) {
			found = sorted;
			break;
		}
		st->additional_reads++;

		if (++sorted > end) {
			/* read next block of headers */
			hdr_block_offset += hdr_block_size;
			if (hdr_block_offset >= bctl->sort.size)
				break;

			num = (bctl->sort.size - hdr_block_offset) / hdr_size;

			if (num > b->cfg.index_block_size)
				num = b->cfg.index_block_size;

			hdr_block_size = num * hdr_size;
			sorted = hdr_block;
			end = sorted + (num - 1);

			read_err = __eblob_read_ll(bctl->sort.fd, hdr_block, hdr_block_size, hdr_block_offset);
			if (read_err < 0) {
				err = read_err;
				break;
			}
		}
	}

	if (found) {
		err = 0;
		memcpy(dc, found, hdr_size);
		*hdr_offset = hdr_block_offset + ((void *)found - (void *)hdr_block);
		goto err_out_free_index;
	}

	/* Do the same thing as in previous loop, only switching to backward linear search */
	hdr_block_offset = saved_hdr_block_offset + hdr_block_size;
	sorted = hdr_block - 1;
	while (1) {
	    if (sorted >= hdr_block) {
		st->additional_reads++;

		if (eblob_disk_control_sort(sorted, dc))
			break;

		if (callback(sorted, dc)) {
			found = sorted;
			break;
		}
		sorted--;
	    } else {
		/* read next block of headers */
		if (!hdr_block_offset)
			break;

		if (hdr_block_offset < (uint64_t)hdr_block_size) {
			hdr_block_size = hdr_block_offset;
			num = hdr_block_size / hdr_size;
			hdr_block_offset = 0;
		} else {
			hdr_block_offset -= hdr_block_size;
		}

		read_err = __eblob_read_ll(bctl->sort.fd, hdr_block, hdr_block_size, hdr_block_offset);
		if (read_err < 0) {
			err = read_err;
			break;
		}

		/*
		 * if it is first and initial block read then start searching record starting
		 * from record preceded to founded by bsearch record (sorted_orig),
		 * otherwise starting from last block record
		 */
		if (hdr_block_offset == saved_hdr_block_offset) {
			sorted = sorted_orig - 1;
		} else {
			sorted = hdr_block + (num - 1);
		}
	    }
	}

	if (found) {
		err = 0;
		memcpy(dc, found, hdr_size);
		*hdr_offset = hdr_block_offset + ((void *)found - (void *)hdr_block);
		goto err_out_free_index;
	}

err_out_free_index:
	free(hdr_block);
err_out_exit:
	return err;
}

ssize_t eblob_get_actual_size(int fd)
{
	struct stat st;
	ssize_t err;

	err = fstat(fd, &st);
	if (err < 0)
		return err;

	return st.st_size;
}

/*
 * Starts binlog fot \a bctl
 */
static int indexsort_binlog_start(struct eblob_backend *b, struct eblob_base_ctl *bctl) {
	int err = 0;
	/* Lock backend */
	pthread_mutex_lock(&b->lock);
	/* Wait for pending writes to finish and lock bctl(s) */
	eblob_base_wait_locked(bctl);
	err = eblob_binlog_start(&bctl->binlog);
	pthread_mutex_unlock(&bctl->lock);
	pthread_mutex_unlock(&b->lock);
	return err;
}

/*
 * Applies binlog of bctl to sorted index \a sorted
 */
static int indexsort_binlog_apply(struct eblob_base_ctl *bctl, void *sorted_index, ssize_t index_size) {
	const struct eblob_binlog_entry *it = NULL;
	const struct eblob_binlog_cfg * const bcfg = &bctl->binlog;
	static const size_t hdr_size = sizeof(struct eblob_disk_control);
	struct eblob_disk_control *dc;
	int err = 0;

	/* Iterates throw binlog keys */
	while ((it = eblob_binlog_iterate(bcfg, it)) != NULL) {
		/* Bsearch index offset of key at sorted index */
		const uint64_t index = sorted_index_bsearch_raw(&it->key,
				sorted_index,
				index_size / sizeof(struct eblob_disk_control));

		/* It is sanity check. In common case binlog shouldn't have nonexistent keys.
		 * If it has, print log and continue with skipping this key.
		 */
		if (index == -1ULL) {
			EBLOB_WARNX(bctl->back->cfg.log, EBLOB_LOG_ERROR, "%s: skipped",
						eblob_dump_id(it->key.id));
			continue;
		}

		dc = sorted_index + index * hdr_size;

		/* Mark entry removed in both index and data file */
		while (((void*)dc < sorted_index + index_size) && (eblob_id_cmp(it->key.id, dc->key.id) == 0)) {
			EBLOB_WARNX(bctl->back->cfg.log, EBLOB_LOG_DEBUG, "%s: indexsort: removing: dc: flags: %s, data_size: %" PRIu64,
			            eblob_dump_id(dc->key.id), eblob_dump_dctl_flags(dc->flags), dc->data_size);
			dc->flags |= BLOB_DISK_CTL_REMOVE;

			EBLOB_WARNX(bctl->back->cfg.log, EBLOB_LOG_DEBUG, "%s: indexsort: removing: fd: %d, offset: %" PRIu64,
			            eblob_dump_id(it->key.id), bctl->data_fd, dc->position);
			err = eblob_mark_index_removed(bctl->data_fd, dc->position);
			if (err != 0) {
				EBLOB_WARNX(bctl->back->cfg.log, EBLOB_LOG_ERROR,
						"%s: indexsort: eblob_mark_index_removed: FAILED: data, fd: %d, err: %d",
						eblob_dump_id(it->key.id), bctl->data_fd, err);
				goto err_out_exit;
			}
			dc += 1;
		}
	}

err_out_exit:
	return err;
}

/*
 * Flushes sorted index keys from cache:
 * \a sorted - mmaped sorted index which keys will be flushed from cache
 */
static int indexsort_flush_cache(struct eblob_backend *b, void *sorted_index, uint64_t index_size) {
	int err = 0;
	static const size_t hdr_size = sizeof(struct eblob_disk_control);
	uint64_t offset;

<<<<<<< HEAD
	for (offset = 0; offset < index_size; offset += hdr_size) {
		struct eblob_disk_control *dc = sorted_index + offset;
=======
	/*
	 * Check whether cache is empty
	 */
	if (b->cfg.blob_flags & EBLOB_L2HASH) {
		err = eblob_l2hash_empty(&b->l2hash);
	} else {
		err = eblob_hash_empty(&b->hash);
	}
	if (err) {
		/*
		 * There is nothing we can flush - cache is empty.
		 * Skip iterating over indexes, this should speed up initial eblob load.
		 */
		return 0;
	}

	for (offset = 0; offset < sorted->size; offset += hdr_size) {
		struct eblob_disk_control *dc = sorted->data + offset;
>>>>>>> 33797a8e
		/* This entry was removed in binlog_apply */
		if (dc->flags & BLOB_DISK_CTL_REMOVE)
			continue;
		/*
		 * This entry exists in sorted blob - it's position most likely
		 * changed in sort/merge so remove it from cache
		 * FIXME: Make it batch for speedup - for example add function
		 * like "remove all keys with given bctl"
		 */
		err = eblob_cache_remove_nolock(b, &dc->key);
		if (err) {
			EBLOB_WARNC(b->cfg.log, EBLOB_LOG_DEBUG, -err,
			            "indexsort: eblob_hash_remove_nolock: %s, offset: %" PRIu64,
			            eblob_dump_id(dc->key.id), offset);
		}
	}
	return 0;
}

int eblob_generate_sorted_index(struct eblob_backend *b, struct eblob_base_ctl *bctl) {
	int fd, err, len;
	char *file, *dst_file;
	ssize_t index_size;
	void *sorted_index;

	if (b == NULL || bctl == NULL)
		return -EINVAL;

	EBLOB_WARNX(b->cfg.log, EBLOB_LOG_NOTICE, "defrag: indexsort: sorting: %s, index: %d",
			bctl->name, bctl->index);

	/* Should be enough to store /path/to/data.N.index.sorted */
	len = strlen(b->cfg.file) + sizeof(".index") + sizeof(".sorted") + 256;
	file = malloc(len);
	if (!file) {
		err = -ENOMEM;
		goto err_out_exit;
	}

	dst_file = malloc(len);
	if (!dst_file) {
		err = -ENOMEM;
		goto err_out_free_file;
	}

	snprintf(file, len, "%s-0.%d.index.tmp", b->cfg.file, bctl->index);
	snprintf(dst_file, len, "%s-0.%d.index.sorted", b->cfg.file, bctl->index);

	/* If sorted index exists, use it */
	err = access(dst_file, R_OK);
	if (!err) {
		err = 0;
		eblob_log(b->cfg.log, EBLOB_LOG_INFO, "defrag: indexsort: %d: sorted index already exists\n",
				bctl->index);
		goto err_out_free_dst_file;
	}

	fd = open(file, O_RDWR | O_TRUNC | O_CREAT | O_CLOEXEC, 0644);
	if (fd < 0) {
		err = -errno;
		EBLOB_WARNC(b->cfg.log, EBLOB_LOG_ERROR, -err, "defrag: indexsort: open: index: %d: %s",
				bctl->index, file);
		goto err_out_free_dst_file;
	}

	index_size = eblob_get_actual_size(bctl->index_fd);
	if (index_size <= 0) {
		err = index_size ? -errno : 0;
		EBLOB_WARNC(b->cfg.log, EBLOB_LOG_ERROR, -err, "defrag: indexsort: actual-size: index: %d: %s",
				bctl->index, file);
		goto err_out_close;
	}

	err = eblob_preallocate(fd, 0, index_size);
	if (err) {
		EBLOB_WARNC(b->cfg.log, EBLOB_LOG_ERROR, -err, "defrag: indexsort: eblob_preallocate: index: %d, offset: %llu: %s",
				bctl->index, (unsigned long long)index_size, file);
		goto err_out_close;
	}

	sorted_index = malloc(index_size);
	if (!sorted_index) {
		err = -ENOMEM;
		EBLOB_WARNC(b->cfg.log, EBLOB_LOG_ERROR, -err, "defrag: indexsort: malloc: index: %d, size: %llu: %s",
				bctl->index, (unsigned long long)index_size, file);
		goto err_out_close;
	}


	/* Capture all removed entries starting from that moment */
	err = indexsort_binlog_start(b, bctl);
	if (err != 0) {
		EBLOB_WARNC(b->cfg.log, EBLOB_LOG_ERROR, -err, "defrag: indexsort: indexsort_binlog_start: index: %d",
			    bctl->index);
		goto err_out_free_index;
	}

	err = __eblob_read_ll(bctl->index_fd, sorted_index, index_size, 0);
	if (err) {
		EBLOB_WARNC(b->cfg.log, EBLOB_LOG_ERROR, -err, "defrag: indexsort: read: index: %d, size: %llu: %s",
					bctl->index, (unsigned long long)index_size, file);
		goto err_out_stop_binlog;
	}

	qsort(sorted_index, index_size / sizeof(struct eblob_disk_control), sizeof(struct eblob_disk_control),
			eblob_disk_control_sort_with_flags);

	err = __eblob_write_ll(fd, sorted_index, index_size, 0);
	if (err) {
		EBLOB_WARNC(b->cfg.log, EBLOB_LOG_ERROR, -err, "defrag: indexsort: write: index: %d, size: %llu: %s",
			bctl->index, (unsigned long long)index_size, file);
		goto err_out_free_index;
	}

	if ((err = fsync(fd)) == -1) {
		err = -errno;
		EBLOB_WARNC(b->cfg.log, EBLOB_LOG_ERROR, -err, "defrag: indexsort: fsync: index: %d, size: %llu: %s",
			bctl->index, (unsigned long long)index_size, file);
		goto err_out_free_index;
	}

	/* Lock backend */
	pthread_mutex_lock(&b->lock);
	/* Wait for pending writes to finish and lock bctl(s) */
	eblob_base_wait_locked(bctl);
	/* Lock hash - prevent using old offsets with new sorted index */
	if ((err = pthread_rwlock_wrlock(&b->hash.root_lock)) != 0) {
		err = -err;
		EBLOB_WARNC(b->cfg.log, EBLOB_LOG_ERROR, -err, "defrag: indexsort: pthread_rwlock_wrlock: index: %d: FAILED",
				bctl->index);
		goto err_unlock_bctl;
	}

	/* Apply binlog */
	err = indexsort_binlog_apply(bctl, sorted_index, index_size);
	if (err != 0) {
		EBLOB_WARNC(b->cfg.log, EBLOB_LOG_ERROR, -err, "defrag: indexsort: indexsort_binlog_apply: index: %d: FAILED",
			    bctl->index);
		goto err_unlock_hash;
	}

	err = __eblob_write_ll(fd, sorted_index, index_size, 0);
	if (err) {
		EBLOB_WARNC(b->cfg.log, EBLOB_LOG_ERROR, -err, "defrag: indexsort: write after binlog apply: index: %d, size: %llu: %s",
			    bctl->index, (unsigned long long)index_size, file);
		goto err_unlock_hash;
	}

	err = fsync(fd);
	if (err == -1) {
		err = -errno;
		EBLOB_WARNC(b->cfg.log, EBLOB_LOG_ERROR, -err, "defrag: indexsort: fsync after binlog apply: index: %d, size: %llu: %s",
			    bctl->index, (unsigned long long)index_size, file);
		goto err_unlock_hash;
	}

	/*
	 * Remove sorted index keys from cache
	 *! This should be made before setting bctl->sort because l2hash reads data from index and
	 *! uses eblob_get_index_fd for determining index_fd which will return bctl->sort if it is set.
	 */
	err = indexsort_flush_cache(b, sorted_index, index_size);
	if (err) {
		EBLOB_WARNC(b->cfg.log, -err, EBLOB_LOG_ERROR, "defrag: indexsort: indexsort_flush_cache: index: %d: FAILED",
			    bctl->index);
		goto err_unlock_hash;
	}

	bctl->sort.fd = fd;
	bctl->sort.offset = 0;
	bctl->sort.size = index_size;
	b->defrag_generation += 1;

	err = eblob_index_blocks_fill(bctl);
	if (err) {
		EBLOB_WARNC(b->cfg.log, EBLOB_LOG_ERROR, -err, "defrag: indexsort: eblob_index_blocks_fill: index: %d: FAILED",
				bctl->index);
		pthread_mutex_unlock(&bctl->lock);
		goto err_unlock_hash;
	}

	rename(file, dst_file);

	/* Stop binlog */
	err = eblob_binlog_stop(&bctl->binlog);
	if (err != 0) {
		EBLOB_WARNC(b->cfg.log, EBLOB_LOG_ERROR, -err, "defrag: eblob_binlog_stop: index: %d: FAILED",
				bctl->index);
		goto err_unlock_hash;
	}

	/* Unlock */
	pthread_rwlock_unlock(&b->hash.root_lock);
	pthread_mutex_unlock(&bctl->lock);
	pthread_mutex_unlock(&b->lock);

	eblob_log(b->cfg.log, EBLOB_LOG_INFO, "defrag: indexsort: generated sorted: index: %d, "
			"index-size: %llu, data-size: %llu, file: %s\n",
			bctl->index, (unsigned long long)index_size, (unsigned long long)bctl->data_offset, dst_file);

	free(sorted_index);
	free(file);
	free(dst_file);
	eblob_log(b->cfg.log, EBLOB_LOG_INFO, "defrag: indexsort: success\n");
	return 0;

err_unlock_hash:
	pthread_rwlock_unlock(&b->hash.root_lock);
err_unlock_bctl:
	pthread_mutex_unlock(&bctl->lock);
	pthread_mutex_unlock(&b->lock);
err_out_stop_binlog:
	eblob_binlog_stop(&bctl->binlog);
err_out_free_index:
	free(sorted_index);
err_out_close:
	close(fd);
err_out_free_dst_file:
	free(dst_file);
err_out_free_file:
	free(file);
err_out_exit:
	eblob_log(b->cfg.log, EBLOB_LOG_ERROR, "defrag: indexsort: FAILED\n");
	return err;
}

static char *eblob_dump_search_stat(const struct eblob_disk_search_stat *st, int err)
{
	static __thread char ss[1024];

	snprintf(ss, sizeof(ss), "bctls: %d, no-sorted-index: %d, search-on-disk: %d, bloom-no-key: %d, "
			"found-index-block: %d, no-index-block: %d, bsearch-reached: %d, bsearch-found: %d, "
			"additional-reads: %d, err: %d",
			 st->loops, st->no_sort, st->search_on_disk, st->bloom_null,
			 st->found_index_block, st->no_block, st->bsearch_reached, st->bsearch_found,
			 st->additional_reads, err);

	return ss;
}

int eblob_disk_index_lookup(struct eblob_backend *b, struct eblob_key *key,
		struct eblob_ram_control *rctl)
{
	FORMATTED(HANDY_TIMER_SCOPE, ("eblob.%u.disk.lookup", b->cfg.stat_id));

	struct eblob_base_ctl *bctl;
	struct eblob_disk_control dc = { .key = *key, };
	struct eblob_disk_search_stat st = { .bloom_null = 0, };
	static const int max_tries = 10;
	int err = -ENOENT, tries = 0;
	uint64_t hdr_offset = 0;

	eblob_log(b->cfg.log, EBLOB_LOG_DEBUG, "blob: %s: index: disk.\n", eblob_dump_id(key->id));

again:
	list_for_each_entry_reverse(bctl, &b->bases, base_entry) {
		/* Count number of loops before break */
		++st.loops;
		/* Protect against datasort */
		eblob_bctl_hold(bctl);

		/*
		 * This should be rather rare case when we've grabbed hold of
		 * already invalidated (by data-sort) bctl.
		 * TODO: Actually it's sufficient only to move one bctl back but as
		 * was mentioned - it's really rare case.
		 * TODO: Probably we should check for this inside eblob_bctl_hold()
		 */
		if (bctl->index_fd < 0) {
			eblob_bctl_release(bctl);
			if (tries++ > max_tries)
				return -EDEADLK;
			goto again;
		}

		/* If bctl does not have sorted index - skip it, all its keys are already in ram */
		if (bctl->sort.fd < 0) {
			st.no_sort++;
			eblob_log(b->cfg.log, EBLOB_LOG_DEBUG,
					"blob: %s: index: disk: index: %d: no sorted index\n",
					eblob_dump_id(key->id), bctl->index);
			eblob_bctl_release(bctl);
			continue;
		}

		err = eblob_find_on_disk(b, bctl, &dc, &hdr_offset, eblob_find_non_removed_callback, &st);
		if (err) {
			eblob_log(b->cfg.log, EBLOB_LOG_DEBUG,
					"blob: %s: index: disk: index: %d: NO DATA\n",
					eblob_dump_id(key->id), bctl->index);
			eblob_bctl_release(bctl);
			continue;
		}

		eblob_convert_disk_control(&dc);

		memset(rctl, 0, sizeof(*rctl));
		rctl->data_offset = dc.position;
		rctl->index_offset = hdr_offset;
		rctl->size = dc.data_size;
		rctl->bctl = bctl;

		eblob_bctl_release(bctl);

		eblob_log(b->cfg.log, EBLOB_LOG_NOTICE, eblob_dump_id(key->id),
				"blob: %s: index: %d, position: %" PRIu64
				", data_size: %" PRIu64 ": %s\n", eblob_dump_id(key->id),
				rctl->bctl->index, rctl->data_offset, rctl->size, eblob_dump_search_stat(&st, 0));
		break;
	}

	eblob_log(b->cfg.log, EBLOB_LOG_INFO, "blob: %s: stat: %s\n", eblob_dump_id(key->id), eblob_dump_search_stat(&st, 0));


	eblob_stat_add(b->stat, EBLOB_GST_INDEX_READS, st.loops);

	return err;
}

uint64_t sorted_index_bsearch_raw(const struct eblob_key *key,
                                  const struct eblob_disk_control *base, uint64_t nel) {
	const struct eblob_disk_control dc = { .key = *key };
	const struct eblob_disk_control * const found =
		bsearch(&dc, base, nel, sizeof(dc), eblob_disk_control_sort);
	uint64_t index = -1;

	if (found != NULL)
		index = found - base;
	return index;
}<|MERGE_RESOLUTION|>--- conflicted
+++ resolved
@@ -592,10 +592,6 @@
 	static const size_t hdr_size = sizeof(struct eblob_disk_control);
 	uint64_t offset;
 
-<<<<<<< HEAD
-	for (offset = 0; offset < index_size; offset += hdr_size) {
-		struct eblob_disk_control *dc = sorted_index + offset;
-=======
 	/*
 	 * Check whether cache is empty
 	 */
@@ -612,9 +608,8 @@
 		return 0;
 	}
 
-	for (offset = 0; offset < sorted->size; offset += hdr_size) {
-		struct eblob_disk_control *dc = sorted->data + offset;
->>>>>>> 33797a8e
+	for (offset = 0; offset < index_size; offset += hdr_size) {
+		struct eblob_disk_control *dc = sorted_index + offset;
 		/* This entry was removed in binlog_apply */
 		if (dc->flags & BLOB_DISK_CTL_REMOVE)
 			continue;
