--- conflicted
+++ resolved
@@ -802,15 +802,9 @@
 		/* Extend l2hash if needed */
 		if (ctl->bctl->type > b->l2hash_max)
 			if ((err = eblob_realloc_l2hash(b, b->l2hash_max + 1, ctl->bctl->type)) != 0)
-<<<<<<< HEAD
-				return err;
-		err = eblob_l2hash_upsert(b->l2hash[ctl->bctl->type], key, ctl);
-		return err;
-=======
 				goto err_out_exit;
 		err = eblob_l2hash_upsert(b->l2hash[ctl->bctl->type], key, ctl);
 		goto err_out_exit;
->>>>>>> 6287eca3
 	}
 
 	err = eblob_hash_lookup_alloc_nolock(b->hash, key, (void **)&rc, (unsigned int *)&size);
@@ -940,10 +934,6 @@
 	struct eblob_ram_control *rc = NULL;
 
 	/* If l2hash is enabled - look in it first */
-<<<<<<< HEAD
-	if (b->cfg.blob_flags & EBLOB_L2HASH && type <= b->l2hash_max)
-		err = eblob_l2hash_lookup(b->l2hash[type], key, res);
-=======
 	pthread_mutex_lock(&b->hash->root_lock);
 	if (b->cfg.blob_flags & EBLOB_L2HASH && type <= b->l2hash_max) {
 		err = eblob_l2hash_lookup(b->l2hash[type], key, res);
@@ -956,16 +946,11 @@
 		}
 	}
 	pthread_mutex_unlock(&b->hash->root_lock);
->>>>>>> 6287eca3
 
 	if (err) {
 		err = eblob_hash_lookup_alloc(b->hash, key, (void **)&rc, (unsigned int *)&size);
 		if (!err) {
 			err = eblob_lookup_exact_type(rc, size, type, res);
-<<<<<<< HEAD
-=======
-			disk = 0;
->>>>>>> 6287eca3
 		}
 	}
 
@@ -1210,27 +1195,15 @@
 }
 
 /*
-<<<<<<< HEAD
- * Efficiently preallocate up to @size bytes for fd
- */
-int eblob_preallocate(int fd, off_t size)
-{
-	if (size == 0 || fd < 0)
-=======
  * Efficiently preallocate up to @size bytes for @fd
  */
 int eblob_preallocate(int fd, off_t size)
 {
 	if (size < 0 || fd < 0)
->>>>>>> 6287eca3
 		return -EINVAL;
 #ifdef HAVE_POSIX_FALLOCATE
 	if (posix_fallocate(fd, 0, size) == 0)
 		return 0;
-<<<<<<< HEAD
-#endif
-	/* Crippled OSes/FSes go here */
-=======
 	/* Fallback to ftruncate if FS does not support fallocate */
 #endif
 	/*
@@ -1238,7 +1211,6 @@
 	 *
 	 * TODO: Check that file size > @size
 	 */
->>>>>>> 6287eca3
 	if (ftruncate(fd, size) == -1)
 		return -errno;
 	return 0;
@@ -1269,8 +1241,6 @@
 	 */
 	return 0;
 #endif /* HAVE_POSIX_FADVISE */
-<<<<<<< HEAD
-=======
 }
 
 /**
@@ -1305,5 +1275,4 @@
 		snprintf(path, PATH_MAX, "%s.index.sorted", base_path);
 		unlink(path);
 	}
->>>>>>> 6287eca3
 }