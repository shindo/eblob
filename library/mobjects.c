--- conflicted
+++ resolved
@@ -925,36 +925,20 @@
 	struct eblob_ram_control *rc = NULL;
 
 	/* If l2hash is enabled - look in it first */
-<<<<<<< HEAD
 	if (b->cfg.blob_flags & EBLOB_L2HASH) {
-		pthread_mutex_lock(&b->hash->root_lock);
+		pthread_rwlock_rdlock(&b->hash->root_lock);
 		if (type <= b->l2hash_max) {
 			err = eblob_l2hash_lookup(b->l2hash[type], key, res);
 			if (err != 0 && err != -ENOENT) {
-				pthread_mutex_unlock(&b->hash->root_lock);
+				pthread_rwlock_unlock(&b->hash->root_lock);
 				eblob_log(b->cfg.log, EBLOB_LOG_ERROR,
 						"blob: %s: %s: l2hash lookup failed: type: %d: %d.\n",
 						eblob_dump_id(key->id), __func__, type, err);
 				goto err_out_exit;
 			}
-=======
-	pthread_rwlock_rdlock(&b->hash->root_lock);
-	if (b->cfg.blob_flags & EBLOB_L2HASH && type <= b->l2hash_max) {
-		err = eblob_l2hash_lookup(b->l2hash[type], key, res);
-		if (err != 0 && err != -ENOENT) {
-			pthread_rwlock_unlock(&b->hash->root_lock);
-			eblob_log(b->cfg.log, EBLOB_LOG_ERROR,
-					"blob: %s: %s: l2hash lookup failed: type: %d: %d.\n",
-					eblob_dump_id(key->id), __func__, type, err);
-			goto err_out_exit;
->>>>>>> 3bd31008
-		}
-		pthread_mutex_unlock(&b->hash->root_lock);
-	}
-<<<<<<< HEAD
-=======
-	pthread_rwlock_unlock(&b->hash->root_lock);
->>>>>>> 3bd31008
+		}
+		pthread_rwlock_unlock(&b->hash->root_lock);
+	}
 
 	if (err) {
 		err = eblob_hash_lookup_alloc(b->hash, key, (void **)&rc, (unsigned int *)&size);
