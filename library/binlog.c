/*
 * 2012+ Copyright (c) Alexey Ivanov <rbtz@ph34r.me>
 * All rights reserved.
 *
 * This program is free software; you can redistribute it and/or modify
 * it under the terms of the GNU General Public License as published by
 * the Free Software Foundation; either version 2 of the License, or
 * (at your option) any later version.
 *
 * This program is distributed in the hope that it will be useful,
 * but WITHOUT ANY WARRANTY; without even the implied warranty of
 * MERCHANTABILITY or FITNESS FOR A PARTICULAR PURPOSE.  See the
 * GNU General Public License for more details.
 */

/*
 * This is implementation of very simple statement-based binary log conformig
 * to following blueprint:
 * - http://doc.ioremap.net/blueprints:eblob:binlog
 *
 * For now it's used only for data sorting.
 *
 * Useful information:
 * - Write-Ahead Logging
 *     http://www.sqlite.org/wal.html
 * - Algorithms for Recovery and Isolation Exploiting Semantics (ARIES)
 *     http://www.cs.berkeley.edu/~brewer/cs262/Aries.pdf
 * - Repeating History Beyond ARIES
 *     http://www.vldb.org/conf/1999/P1.pdf
 */

#include "features.h"

#include <sys/file.h>
#include <sys/stat.h>
#include <sys/types.h>
#include <sys/uio.h>

#include <assert.h>
#include <errno.h>
#include <fcntl.h>
#include <limits.h>
#include <stdlib.h>
#include <string.h>
#include <unistd.h>

#include "blob.h"
#include "binlog.h"


/* Extend fd by @bcfg->bl_cfg_prealloc_step if PREALLOC is enabled */
static inline int binlog_extend(struct eblob_binlog_cfg *bcfg, int fd) {
	int err;

	if (bcfg->bl_cfg_flags & EBLOB_BINLOG_FLAGS_CFG_PREALLOC) {
		bcfg->bl_cfg_prealloc_size += bcfg->bl_cfg_prealloc_step;

		err = _binlog_allocate(fd, bcfg->bl_cfg_prealloc_size);
		if (err) {
			EBLOB_WARNC(bcfg->log, EBLOB_LOG_ERROR, -err, "_binlog_allocate: %s: %lld",
					bcfg->bl_cfg_binlog_path, (long long)bcfg->bl_cfg_prealloc_size);
			return err;
		}
	}
	return 0;
}

/*
 * Preform simple checks on binlog header, later in can also signal on disk
 * data format changes or perform checksum verifications.
 */
static inline int binlog_verify_hdr(struct eblob_binlog_disk_hdr *dhdr) {
	if (strcmp(dhdr->bl_hdr_magic, EBLOB_BINLOG_MAGIC))
		return -EINVAL;

	/* Here we can request format convertion. */
	if (dhdr->bl_hdr_version != EBLOB_BINLOG_VERSION)
		return -ENOTSUP;

	if (dhdr->bl_hdr_flags & (~EBLOB_BINLOG_FLAGS_CFG_ALL))
		return -EINVAL;

	return 0;
}

/*
 * Performs some basic checks on record header
 */
static inline int binlog_verify_record_hdr(struct eblob_binlog_disk_record_hdr *rhdr) {
	assert(rhdr != NULL);

	if (rhdr->bl_record_type <= EBLOB_BINLOG_TYPE_FIRST || rhdr->bl_record_type >= EBLOB_BINLOG_TYPE_LAST)
		return -EINVAL;

	/* For now we don't have any flags */
	if (rhdr->bl_record_flags)
		return -EINVAL;

	return 0;
}

static int binlog_hdr_write(int fd, struct eblob_binlog_disk_hdr *dhdr) {
	ssize_t err;

	if(dhdr == NULL || fd < 0)
		return -EINVAL;

	/* Written header MUST be verifiable by us */
	assert(binlog_verify_hdr(dhdr) == 0);

	err = pwrite(fd, dhdr, sizeof(*dhdr), 0);
	if (err != sizeof(*dhdr))
		return (err == -1) ? -errno : -EINTR; /* TODO: handle signal case gracefully */

	err = binlog_datasync(fd);
	if (err)
		return err;
	return 0;
}

static int binlog_hdr_read(int fd, struct eblob_binlog_disk_hdr **dhdrp) {
	ssize_t err;
	struct eblob_binlog_disk_hdr *dhdr;

	assert(dhdrp != NULL);
	assert(fd >= 0);

	dhdr = malloc(sizeof(*dhdr));
	if (dhdr == NULL)
		return -ENOMEM;

	err = pread(fd, dhdr, sizeof(*dhdr), 0);
	if (err != sizeof(*dhdr)) {
		err = (err == -1) ? -errno : -EINTR; /* TODO: handle signal case gracefully */
		goto err_free_dhdr;
	}

	err = binlog_verify_hdr(dhdr);
	if (err)
		goto err_free_dhdr;

	*dhdrp = dhdr;
	return 0;

err_free_dhdr:
	free(dhdr);
	return err;
}

/*
 * Creates binlog and preallocates space for it.
 */
static int binlog_create(struct eblob_binlog_cfg *bcfg) {
	int fd, err;
	struct eblob_binlog_disk_hdr dhdr;

	assert(bcfg != NULL);
	assert(bcfg->bl_cfg_binlog_path != NULL);
	assert(strlen(bcfg->bl_cfg_binlog_path) != 0);

	/* Create */
	fd = open(bcfg->bl_cfg_binlog_path, O_RDWR | O_CREAT | O_EXCL | O_CLOEXEC, 0644);
	if (fd == -1) {
		err = -errno;
		EBLOB_WARNC(bcfg->log, EBLOB_LOG_ERROR, -err, "open: %s", bcfg->bl_cfg_binlog_path);
		goto err;
	}

	/* Allocate */
	err = binlog_extend(bcfg, fd);
	if (err)
		goto err_close;

	/* Construct header */
	memset(&dhdr, 0, sizeof(dhdr));
	memcpy(dhdr.bl_hdr_magic, EBLOB_BINLOG_MAGIC, sizeof(dhdr.bl_hdr_magic));
	dhdr.bl_hdr_version = EBLOB_BINLOG_VERSION;
	dhdr.bl_hdr_flags = bcfg->bl_cfg_flags;

	/* Save header */
	err = binlog_hdr_write(fd, &dhdr);
	if (err) {
		EBLOB_WARNC(bcfg->log, EBLOB_LOG_ERROR, -err, "binlog_hdr_write: %s", bcfg->bl_cfg_binlog_path);
		goto err_close;
	}

err_close:
	close(fd);
err:
	return err;
}

/*
 * Reads one binlog record header starting at @offset
 * and returns pointer to it.
 */
static int binlog_read_record_hdr(struct eblob_binlog_cfg *bcfg,
		struct eblob_binlog_disk_record_hdr *rhdr, off_t offset) {
	ssize_t err;

	assert(bcfg != NULL);
	assert(rhdr != NULL);
	assert(bcfg->bl_cfg_binlog_fd >= 0);
	assert(offset > 0);

	err = pread(bcfg->bl_cfg_binlog_fd, rhdr, sizeof(*rhdr), offset);
	if (err != sizeof(*rhdr)) {
		err = (err == -1) ? -errno : -EINTR; /* TODO: handle signal case gracefully */
		EBLOB_WARNC(bcfg->log, EBLOB_LOG_ERROR, -err, "pread: %s, offset: %lld", bcfg->bl_cfg_binlog_path, (long long)offset);
		goto err;
	}

	EBLOB_WARNX(bcfg->log, EBLOB_LOG_DEBUG, "pread: %s, type: %lld, size: %lld, flags: %lld, key: %s, "
			"offset: %lld", bcfg->bl_cfg_binlog_path, rhdr->bl_record_type, rhdr->bl_record_size,
			rhdr->bl_record_flags, eblob_dump_id(rhdr->bl_record_key.id), offset);

	err = binlog_verify_record_hdr(rhdr);
	if (err) {
		EBLOB_WARNC(bcfg->log, EBLOB_LOG_ERROR, -err, "binlog_verify_record_hdr: %s", bcfg->bl_cfg_binlog_path);
		goto err;
	}

err:
	return err;
}

/*
 * Reads data from file into memory
 *
 * TODO: This process involves lots of data copying - this can be solved by
 * using mmap(2) in case @size is bigger than some specified threshold.
 *
 * TODO: unify style acording to binlog_read_record_hdr()
 */
static char *binlog_read_record_data(struct eblob_binlog_cfg *bcfg, off_t offset, ssize_t size) {
	ssize_t err;
	char *buf;

	assert(bcfg != NULL);
	assert(bcfg->bl_cfg_binlog_fd >= 0);
	assert(offset > 0);
	assert(size > 0);

	buf = malloc(size);
	if (buf == NULL) {
		EBLOB_WARNC(bcfg->log, EBLOB_LOG_ERROR, errno, "malloc: %zd", size);
		goto err;
	}

	err = pread(bcfg->bl_cfg_binlog_fd, buf, size, offset);
	if (err != size) {
		EBLOB_WARNC(bcfg->log, EBLOB_LOG_ERROR, ((err == -1) ? errno : EINTR), "pread: %s, offset: %lld", bcfg->bl_cfg_binlog_path, (long long)offset);
		goto err_free;
	}
	return buf;

err_free:
	free(buf);
err:
	return NULL;
}

/*
 * Iterate over binlog, starting right after the header and find next LSN.
 *
 * FIXME: Last record of binlog can be truncated / corupted so we
 * really need checksumming
 */
static off_t binlog_get_next_lsn(struct eblob_binlog_cfg *bcfg) {
	off_t lsn;
	struct eblob_binlog_disk_record_hdr rhdr;

	lsn = sizeof(*bcfg->bl_cfg_disk_hdr);
	while(binlog_read_record_hdr(bcfg, &rhdr, lsn) == 0) {
		lsn += rhdr.bl_record_size + sizeof(rhdr);
	}

	return lsn;
}

/*
 * Returns pointer to cooked @eblob_binlog_cfg structure.
 * @path is desired name of binlog file.
 * @log is logger control structure.
 */
struct eblob_binlog_cfg *binlog_init(char *path, struct eblob_log *log) {
	int len;
	char *bl_cfg_binlog_path;
	struct eblob_binlog_cfg *bcfg;

	if (log == NULL)
		goto err;

	if (path == NULL) {
		EBLOB_WARNX(log, EBLOB_LOG_ERROR, "path is NULL");
		goto err;
	}

	len = strlen(path);
	if (len == 0 || len > PATH_MAX) {
		EBLOB_WARNX(log, EBLOB_LOG_ERROR, "path length is out of bounds");
		goto err;
	}

	bcfg = calloc(1, sizeof(*bcfg));
	if (bcfg == NULL) {
		EBLOB_WARNX(log, EBLOB_LOG_ERROR, "malloc");
		goto err;
	}

	/* Copy path to bcfg */
	bl_cfg_binlog_path = strndup(path, len);
	if (bl_cfg_binlog_path == NULL) {
		EBLOB_WARNX(log, EBLOB_LOG_ERROR, "strndup");
		goto err_free_bcfg;
	}

	bcfg->bl_cfg_flags = EBLOB_BINLOG_DEFAULTS_FLAGS;
	bcfg->bl_cfg_prealloc_step = EBLOB_BINLOG_DEFAULTS_PREALLOC_STEP;
	bcfg->bl_cfg_binlog_path = bl_cfg_binlog_path;
	bcfg->bl_cfg_binlog_fd = -1;
	bcfg->log = log;

	return bcfg;

err_free_bcfg:
	free(bcfg);
err:
	return NULL;
}

/*
 * Opens binlog for given blob.
 *
 * @bcfg->bl_cfg_binlog_path: full path to binlog file.
 * @bcfg->bl_cfg_prealloc_step: number of bytes to preallocate on disk for
 * binlog.
 */
int binlog_open(struct eblob_binlog_cfg *bcfg) {
	int fd, oflag, err;
	struct stat binlog_stat;

	if (bcfg == NULL)
		return -EINVAL;

	assert(bcfg->bl_cfg_binlog_fd == -1);

	/* Creating binlog if it does not exist and use fd provided by binlog_create */
	err = binlog_create(bcfg);
	if (err && err != -EEXIST) {
		EBLOB_WARNC(bcfg->log, EBLOB_LOG_ERROR, -err, "binlog_create: %s", bcfg->bl_cfg_binlog_path);
		goto err;
	}

	oflag = O_RDWR | O_CLOEXEC;
	if (bcfg->bl_cfg_flags & EBLOB_BINLOG_FLAGS_CFG_SYNC)
		oflag |= O_SYNC;

	/* Open created/already existent binlog */
	fd = open(bcfg->bl_cfg_binlog_path, oflag);
	if (fd == -1) {
		err = -errno;
		EBLOB_WARNC(bcfg->log, EBLOB_LOG_ERROR, -err, "open: %s", bcfg->bl_cfg_binlog_path);
		goto err;
	}

	/* Lock binlog */
	err = flock(fd, LOCK_EX | LOCK_NB);
	if (err == -1) {
		err = -errno;
		EBLOB_WARNC(bcfg->log, EBLOB_LOG_ERROR, -err, "flock: %s", bcfg->bl_cfg_binlog_path);
		goto err_close;
	}
	/* Truncate binlog if requested */
	if (bcfg->bl_cfg_flags & EBLOB_BINLOG_FLAGS_CFG_TRUNCATE) {
		err = ftruncate(fd, sizeof(struct eblob_binlog_disk_hdr));
		if (err == -1) {
			err = -errno;
			EBLOB_WARNC(bcfg->log, EBLOB_LOG_ERROR, -err, "ftruncate: %s", bcfg->bl_cfg_binlog_path);
			goto err_unlock;
		}
	}

	bcfg->bl_cfg_binlog_fd = fd;

	/* It's not critical if hint fails, but we should log it anyway */
	err = eblob_pagecache_hint(bcfg->bl_cfg_binlog_fd, EBLOB_FLAGS_HINT_WILLNEED);
	if (err)
		EBLOB_WARNC(bcfg->log, EBLOB_LOG_INFO, -err, "binlog_pgecache_hint: %s", bcfg->bl_cfg_binlog_path);

	/* Stat binlog */
	err = fstat(bcfg->bl_cfg_binlog_fd, &binlog_stat);
	if (err == -1) {
		err = -errno;
		EBLOB_WARNC(bcfg->log, EBLOB_LOG_ERROR, -err, "fstat: %s", bcfg->bl_cfg_binlog_path);
		goto err_unlock;
	}
	bcfg->bl_cfg_prealloc_size = binlog_stat.st_size;

	/* Read header */
	err = binlog_hdr_read(bcfg->bl_cfg_binlog_fd, &bcfg->bl_cfg_disk_hdr);
	if (err) {
		EBLOB_WARNC(bcfg->log, EBLOB_LOG_ERROR, -err, "binlog_hdr_read: %s", bcfg->bl_cfg_binlog_path);
		goto err_unlock;
	}

	/* Find last LSN */
	bcfg->bl_cfg_binlog_position = binlog_get_next_lsn(bcfg);
	EBLOB_WARNX(bcfg->log, EBLOB_LOG_INFO, "next LSN: %s(%d): %lld", bcfg->bl_cfg_binlog_path,
			bcfg->bl_cfg_binlog_fd, (long long)bcfg->bl_cfg_binlog_position);

	return 0;

err_unlock:
	flock(fd, LOCK_UN);
err_close:
	close(fd);
err:
	return err;
}

/*
 * Append record to the end of binlog.
 */
int binlog_append(struct eblob_binlog_ctl *bctl) {
	ssize_t err, record_len;
	off_t offset;
	struct eblob_binlog_cfg *bcfg;
	struct eblob_binlog_disk_record_hdr rhdr;

	if (bctl == NULL || bctl->bl_ctl_cfg == NULL)
		return -EINVAL;
	bcfg = bctl->bl_ctl_cfg;

	assert(bcfg->bl_cfg_binlog_fd >= 0);
	assert(bcfg->bl_cfg_binlog_position > 0);

	/* Check if binlog needs to be extended */
	record_len = sizeof(rhdr) + bctl->bl_ctl_meta_size + bctl->bl_ctl_size;
	if (bcfg->bl_cfg_binlog_position + record_len >= bcfg->bl_cfg_prealloc_size) {
		err = binlog_extend(bcfg, bcfg->bl_cfg_binlog_fd);
		if (err)
			goto err;
	}

	/* Construct record header */
	rhdr.bl_record_type = bctl->bl_ctl_type;
	rhdr.bl_record_size = bctl->bl_ctl_meta_size + bctl->bl_ctl_size;
	rhdr.bl_record_flags = bctl->bl_ctl_flags;
	memcpy(&rhdr.bl_record_key.id, bctl->bl_ctl_key->id, sizeof(rhdr.bl_record_key.id));

	/* Written header MUST be verifiable by us */
	assert(binlog_verify_record_hdr(&rhdr) == 0);

	EBLOB_WARNX(bcfg->log, EBLOB_LOG_DEBUG, "pwrite: %s, type: %lld, size: %lld, flags: %lld, key: %s, "
			"position: %lld", bcfg->bl_cfg_binlog_path, rhdr.bl_record_type, rhdr.bl_record_size, rhdr.bl_record_flags,
			eblob_dump_id(rhdr.bl_record_key.id), bcfg->bl_cfg_binlog_position);

	/* Write header */
	offset = bcfg->bl_cfg_binlog_position;
	err = pwrite(bcfg->bl_cfg_binlog_fd, &rhdr, sizeof(rhdr), offset);
	if (err != sizeof(rhdr)) {
		err = (err == -1) ? -errno : -EINTR; /* TODO: handle signal case gracefully */
		EBLOB_WARNC(bcfg->log, EBLOB_LOG_ERROR, -err, "pwrite header: %s, offset: %lld", bcfg->bl_cfg_binlog_path, (long long)offset);
		goto err;
	}

	/* Write metadata */
	if (bctl->bl_ctl_meta_size > 0) {
		offset += sizeof(rhdr);
		err = pwrite(bcfg->bl_cfg_binlog_fd, bctl->bl_ctl_meta, bctl->bl_ctl_meta_size, offset);
		if (err != bctl->bl_ctl_meta_size) {
			err = (err == -1) ? -errno : -EINTR; /* TODO: handle signal case gracefully */
			EBLOB_WARNC(bcfg->log, EBLOB_LOG_ERROR, -err, "pwrite metadata: %s, offset: %lld", bcfg->bl_cfg_binlog_path, (long long)offset);
			goto err;
		}
	}

	/* Write data */
	if (bctl->bl_ctl_size > 0) {
		offset += bctl->bl_ctl_meta_size;
		err = pwrite(bcfg->bl_cfg_binlog_fd, bctl->bl_ctl_data, bctl->bl_ctl_size, offset);
		if (err != bctl->bl_ctl_size) {
			err = (err == -1) ? -errno : -EINTR; /* TODO: handle signal case gracefully */
			EBLOB_WARNC(bcfg->log, EBLOB_LOG_ERROR, -err, "pwrite data: %s, offset: %lld", bcfg->bl_cfg_binlog_path, (long long)offset);
			goto err;
		}
	}

	/* Sync if not already opened with O_SYNC */
	if (!(bcfg->bl_cfg_flags & EBLOB_BINLOG_FLAGS_CFG_SYNC)) {
		err = binlog_datasync(bcfg->bl_cfg_binlog_fd);
		if (err) {
			EBLOB_WARNC(bcfg->log, EBLOB_LOG_ERROR, -err, "binlog_datasync: %s", bcfg->bl_cfg_binlog_path);
			goto err;
		}
	}

	/* Finally is everything is ok - bump length */
	bcfg->bl_cfg_binlog_position += record_len;

	return 0;

err:
	return err;
}

/*
 * Reads binlog data for from an offset
 *
 * Data is placed to @bctl->bl_ctl_data
 */
int binlog_read(struct eblob_binlog_ctl *bctl, off_t offset) {
	int err;
	char *data = NULL;
	struct eblob_binlog_disk_record_hdr rhdr;
	struct eblob_binlog_cfg *bcfg;

	if (bctl == NULL || bctl->bl_ctl_cfg == NULL)
		return -EINVAL;
	bcfg = bctl->bl_ctl_cfg;

	assert(offset >= (off_t)sizeof(struct eblob_binlog_disk_hdr));

	/* Read record's header with corresponding LSN */
	err = binlog_read_record_hdr(bcfg, &rhdr, offset);
	if (err) {
		EBLOB_WARNC(bcfg->log, EBLOB_LOG_ERROR, -err, "binlog_read_record_hdr: %lld", (long long)offset);
		goto err;
	}

	/* Read data */
	if (rhdr.bl_record_size) {
		data = binlog_read_record_data(bcfg, offset + sizeof(rhdr), rhdr.bl_record_size);
		if (data == NULL) {
			err = -EIO;
			EBLOB_WARNX(bcfg->log, EBLOB_LOG_ERROR, "binlog_read_record_data: %lld", (long long)(offset + sizeof(rhdr)));
			goto err;
		}
	}

	bctl->bl_ctl_type = rhdr.bl_record_type;
	bctl->bl_ctl_flags = rhdr.bl_record_flags;
	memcpy(bctl->bl_ctl_key->id, rhdr.bl_record_key.id, sizeof(bctl->bl_ctl_key->id));

	/* Record starts with metadata */
	bctl->bl_ctl_meta_size = rhdr.bl_record_meta_size;
	if (bctl->bl_ctl_meta_size > 0)
		bctl->bl_ctl_meta = data;
	/* Then goes data itself */
	bctl->bl_ctl_size = rhdr.bl_record_size - rhdr.bl_record_meta_size;
	if (bctl->bl_ctl_size > 0)
		bctl->bl_ctl_data = data + bctl->bl_ctl_meta_size;

err:
	return err;
}

/*
 * Sequentially applies given binlog to backing file.
 * From binlog header to current binlog position:
 *  - Read log record
 *  - Run function that applies given record to blob
 *
 * NB! Caller should prevent binlog from beeing modified.
 */
int binlog_apply(struct eblob_binlog_cfg *bcfg, int (*func)(struct eblob_binlog_ctl *bctl)) {
	off_t offset = sizeof(struct eblob_binlog_disk_hdr);
	struct eblob_binlog_ctl bctl;
<<<<<<< HEAD
	int err;
=======
	int err = 0;
>>>>>>> 89ae9ecb

	if (bcfg == NULL || func == NULL)
		return -EINVAL;

	assert(bcfg->bl_cfg_binlog_position <= offset);

	while (offset < bcfg->bl_cfg_binlog_position) {
		memset(&bctl, 0, sizeof(bctl));
		bctl.bl_ctl_cfg = bcfg;

		err = binlog_read(&bctl, offset);
		if (err) {
<<<<<<< HEAD
			/* XXX: */
=======
			EBLOB_WARNC(bcfg->log, EBLOB_LOG_ERROR, -err,
					"binlog_read: %s, offset: %lld", bcfg->bl_cfg_binlog_path, offset);
>>>>>>> 89ae9ecb
			goto err;
		}
		err = func(&bctl);
		if (err) {
<<<<<<< HEAD
			/* XXX: */
			goto err;
		}
=======
			EBLOB_WARNC(bcfg->log, EBLOB_LOG_ERROR, -err,
					"(*func): %s, offset: %lld", bcfg->bl_cfg_binlog_path, offset);
			goto err;
		}
		offset += bctl.bl_ctl_size + sizeof(struct eblob_binlog_disk_record_hdr);
>>>>>>> 89ae9ecb
	}

err:
	return err;
}

/*
 * Closes binlog and tries to flush it from OS memory.
 */
int binlog_close(struct eblob_binlog_cfg *bcfg) {
	int err;

	if (bcfg == NULL || bcfg->bl_cfg_binlog_fd < 0)
		return -EINVAL;

	EBLOB_WARNX(bcfg->log, EBLOB_LOG_INFO, "closing: %s(%d)", bcfg->bl_cfg_binlog_path,
			bcfg->bl_cfg_binlog_fd);

	/* Write */
	err = binlog_hdr_write(bcfg->bl_cfg_binlog_fd, bcfg->bl_cfg_disk_hdr);
	if (err) {
		EBLOB_WARNC(bcfg->log, EBLOB_LOG_ERROR, -err, "binlog_hdr_write: %s", bcfg->bl_cfg_binlog_path);
		goto err;
	}

	/* Sync */
	err = binlog_sync(bcfg->bl_cfg_binlog_fd);
	if (err) {
		EBLOB_WARNC(bcfg->log, EBLOB_LOG_ERROR, -err, "binlog_sync: %s", bcfg->bl_cfg_binlog_path);
		goto err;
	}

	/* Unlock */
	err = flock(bcfg->bl_cfg_binlog_fd, LOCK_UN);
	if (err == -1) {
		err = -errno;
		EBLOB_WARNC(bcfg->log, EBLOB_LOG_ERROR, -err, "flock: %s", bcfg->bl_cfg_binlog_path);
		goto err;
	}

	/* It's not critical if hint fails, but we should log it anyway */
	err = eblob_pagecache_hint(bcfg->bl_cfg_binlog_fd, EBLOB_FLAGS_HINT_DONTNEED);
	if (err)
		EBLOB_WARNC(bcfg->log, EBLOB_LOG_INFO, -err, "binlog_pgecache_hint: %s", bcfg->bl_cfg_binlog_path);

	/* Close */
	err = close(bcfg->bl_cfg_binlog_fd);
	if (err == -1) {
		err = -errno;
		EBLOB_WARNC(bcfg->log, EBLOB_LOG_ERROR, -err, "close: %s", bcfg->bl_cfg_binlog_path);
		goto err;
	}
err:
	return err;
}

/* Recursively destroys binlog object */
int binlog_destroy(struct eblob_binlog_cfg *bcfg) {
	/*
	 * It's safe to free NULL but it still strange to pass it to
	 * binlog_destroy, so return an error.
	 */
	if (bcfg == NULL)
		return -EINVAL;

	free(bcfg->bl_cfg_disk_hdr);
	free(bcfg->bl_cfg_binlog_path);
	free(bcfg);

	return 0;
}<|MERGE_RESOLUTION|>--- conflicted
+++ resolved
@@ -567,11 +567,7 @@
 int binlog_apply(struct eblob_binlog_cfg *bcfg, int (*func)(struct eblob_binlog_ctl *bctl)) {
 	off_t offset = sizeof(struct eblob_binlog_disk_hdr);
 	struct eblob_binlog_ctl bctl;
-<<<<<<< HEAD
-	int err;
-=======
 	int err = 0;
->>>>>>> 89ae9ecb
 
 	if (bcfg == NULL || func == NULL)
 		return -EINVAL;
@@ -584,27 +580,17 @@
 
 		err = binlog_read(&bctl, offset);
 		if (err) {
-<<<<<<< HEAD
-			/* XXX: */
-=======
 			EBLOB_WARNC(bcfg->log, EBLOB_LOG_ERROR, -err,
 					"binlog_read: %s, offset: %lld", bcfg->bl_cfg_binlog_path, offset);
->>>>>>> 89ae9ecb
 			goto err;
 		}
 		err = func(&bctl);
 		if (err) {
-<<<<<<< HEAD
-			/* XXX: */
-			goto err;
-		}
-=======
 			EBLOB_WARNC(bcfg->log, EBLOB_LOG_ERROR, -err,
 					"(*func): %s, offset: %lld", bcfg->bl_cfg_binlog_path, offset);
 			goto err;
 		}
 		offset += bctl.bl_ctl_size + sizeof(struct eblob_binlog_disk_record_hdr);
->>>>>>> 89ae9ecb
 	}
 
 err:
