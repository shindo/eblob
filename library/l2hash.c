--- conflicted
+++ resolved
@@ -197,18 +197,10 @@
 
 	assert(rctl != NULL);
 	assert(rctl->bctl != NULL);
-<<<<<<< HEAD
-	assert(rctl->bctl->index_fd >= 0);
-	assert(dc != NULL);
-
-	err = pread(rctl->bctl->sort.fd >= 0 ? rctl->bctl->sort.fd : rctl->bctl->index_fd,
-			dc, sizeof(struct eblob_disk_control), rctl->index_offset);
-=======
 	assert(dc != NULL);
 
 	err = pread(eblob_get_index_fd(rctl->bctl), dc,
 			sizeof(struct eblob_disk_control), rctl->index_offset);
->>>>>>> 6287eca3
 	if (err != sizeof(struct eblob_disk_control))
 		return (err == -1) ? -errno : -EINTR; /* TODO: handle signal case gracefully */
 	return 0;
