/*
 * 2008+ Copyright (c) Evgeniy Polyakov <zbr@ioremap.net>
 * All rights reserved.
 *
 * This program is free software; you can redistribute it and/or modify
 * it under the terms of the GNU General Public License as published by
 * the Free Software Foundation; either version 2 of the License, or
 * (at your option) any later version.
 *
 * This program is distributed in the hope that it will be useful,
 * but WITHOUT ANY WARRANTY; without even the implied warranty of
 * MERCHANTABILITY or FITNESS FOR A PARTICULAR PURPOSE.  See the
 * GNU General Public License for more details.
 */

/*
 * Blob management functions.
 * Mostly consists of user accessible API, briefly described in "blob.h"
 */

#include "features.h"

#include <sys/types.h>
#include <sys/stat.h>
#include <sys/statvfs.h>
#include <sys/socket.h>
#include <sys/mman.h>
#include <sys/wait.h>

#include <errno.h>
#include <fcntl.h>
#include <libgen.h>
#include <limits.h>
#include <pthread.h>
#include <stdio.h>
#include <stdlib.h>
#include <string.h>
#include <unistd.h>

#include "blob.h"
#include "crypto/sha512.h"

struct eblob_iterate_priv {
	struct eblob_iterate_control *ctl;
	void *thread_priv;
};

struct eblob_iterate_local {
	struct eblob_iterate_priv	*iter_priv;
	struct eblob_disk_control	*dc;
	int				num, pos;
	long long			index_offset;
};

/**
 * eblob_check_disk_one() - checks one entry of a blob and calls iterator
 * callback on it
 */
static int eblob_check_disk_one(struct eblob_iterate_local *loc)
{
	struct eblob_iterate_priv *iter_priv = loc->iter_priv;
	struct eblob_iterate_control *ctl = iter_priv->ctl;
	struct eblob_backend *b = ctl->b;
	struct eblob_base_ctl *bc = ctl->base;
	struct eblob_disk_control *dc = &loc->dc[loc->pos];
	struct eblob_ram_control rc;
	int err;

	memset(&rc, 0, sizeof(rc));

	eblob_convert_disk_control(dc);

	if (dc->position + dc->disk_size > (uint64_t)ctl->data_size) {
		eblob_log(ctl->log, EBLOB_LOG_ERROR, "blob: malformed entry: position + data size are out of bounds: "
				"pos: %llu, disk_size: %llu, eblob_data_size: %llu\n",
				(unsigned long long)dc->position, (unsigned long long)dc->disk_size, ctl->data_size);
		err = -ESPIPE;
		goto err_out_exit;
	}

	/*
	 * Found a hole, drop this record
	 */
	if (dc->disk_size == 0) {
		eblob_log(ctl->log, EBLOB_LOG_INFO, "blob: holes started at index-offset: %llu\n", loc->index_offset);
		err = 1;
		goto err_out_exit;
	}

	if (dc->disk_size < (uint64_t)sizeof(struct eblob_disk_control)) {
		eblob_log(ctl->log, EBLOB_LOG_ERROR, "blob: malformed entry: disk size is less than eblob_disk_control (%zu): "
				"pos: %llu, disk_size: %llu, eblob_data_size: %llu\n",
				sizeof(struct eblob_disk_control),
				(unsigned long long)dc->position, (unsigned long long)dc->disk_size, ctl->data_size);
		err = -ESPIPE;
		goto err_out_exit;
	}

	rc.index_offset = loc->index_offset;
	rc.data_offset = dc->position;
	rc.size = dc->data_size;

	rc.data_fd = bc->data_fd;
	rc.index_fd = bc->index_fd;

	rc.index = bc->index;
	rc.type = bc->type;

	/*
	 * FIXME: Here we can probably race with ongoing write
	 */
	if ((ctl->flags & EBLOB_ITERATE_FLAGS_ALL) && !(dc->flags & BLOB_DISK_CTL_REMOVE)) {
		struct eblob_disk_control *dc_blob = (struct eblob_disk_control*)(bc->data + dc->position);
		if (dc_blob->flags & BLOB_DISK_CTL_REMOVE) {
			eblob_log(ctl->log, EBLOB_LOG_NOTICE,
					"blob: %s: key removed in index, but not in blob, fixing\n",
					eblob_dump_id(dc->key.id));
			dc->flags |= BLOB_DISK_CTL_REMOVE;
			err = pwrite(bc->index_fd, dc, sizeof(struct eblob_disk_control), loc->index_offset);
			if (err != sizeof(struct eblob_disk_control)) {
				if (err < 0)
					err = -errno;
				else
					err = -EPIPE;

				goto err_out_exit;
			}
		}
	}

	if (b->stat.need_check) {
		int disk, removed;

		disk = removed = 0;

		if (dc->flags & BLOB_DISK_CTL_REMOVE)
			removed = 1;
		else
			disk = 1;

		eblob_stat_update(b, disk, removed, 0);
	}

	eblob_log(ctl->log, EBLOB_LOG_DEBUG, "blob: %s: pos: %llu, disk_size: %llu, data_size: %llu, flags: %llx, "
			"stat: disk: %llu, removed: %llu, hashed: %llu\n",
			eblob_dump_id(dc->key.id), (unsigned long long)dc->position,
			(unsigned long long)dc->disk_size, (unsigned long long)dc->data_size,
			(unsigned long long)dc->flags,
			b->stat.disk, b->stat.removed, b->stat.hashed);


	err = 0;
	if ((dc->flags & BLOB_DISK_CTL_REMOVE) || ((bc->sort.fd >= 0) && !(ctl->flags & EBLOB_ITERATE_FLAGS_ALL)))
		goto err_out_exit;

	err = ctl->iterator_cb.iterator(dc, &rc, bc->data + dc->position + sizeof(struct eblob_disk_control),
			ctl->priv, iter_priv->thread_priv);

err_out_exit:
	return err;
}

/**
 * eblob_check_disk() - calls eblob_check_disk_one on each entry in loc->dc
 */
static int eblob_check_disk(struct eblob_iterate_local *loc)
{
	int err;

	for (loc->pos = 0; loc->pos < loc->num; ++loc->pos) {
		err = eblob_check_disk_one(loc);
		if (err < 0)
			return err;

		loc->index_offset += sizeof(struct eblob_disk_control);
	}

	return 0;
}

/**
 * eblob_blob_iterator() - one iterator thread.
 *
 * Splits data into `local_max_num' chunks and passes them to
 * eblob_check_disk()
 */
static void *eblob_blob_iterator(void *data)
{
	struct eblob_iterate_priv *iter_priv = data;
	struct eblob_iterate_control *ctl = iter_priv->ctl;
	struct eblob_base_ctl *bc = ctl->base;

	int local_max_num = 1024;
	struct eblob_disk_control dc[local_max_num];
	struct eblob_iterate_local loc;
	int err = 0;

	memset(&loc, 0, sizeof(loc));

	loc.iter_priv = iter_priv;

	while (ctl->thread_num > 0) {
		pthread_mutex_lock(&bc->lock);

		if (!ctl->thread_num) {
			err = 0;
			goto err_out_unlock;
		}

		err = pread(bc->index_fd, dc, sizeof(struct eblob_disk_control) * local_max_num, ctl->index_offset);
		if (err != (int)sizeof(struct eblob_disk_control) * local_max_num) {
			if (err < 0) {
				err = -errno;
				goto err_out_unlock;
			}

			local_max_num = err / sizeof(struct eblob_disk_control);
			if (local_max_num == 0) {
				err = 0;
				goto err_out_unlock;
			}
		}

		if (ctl->index_offset + local_max_num * sizeof(struct eblob_disk_control) > ctl->index_size) {
			eblob_log(ctl->log, EBLOB_LOG_ERROR, "blob: index grew under us, iteration stops: "
					"index_offset: %llu, index_size: %llu, eblob_data_size: %llu, local_max_num: %d, "
					"index_offset+local_max_num: %lld, but wanted less than index_size.\n",
					ctl->index_offset, ctl->index_size, ctl->data_size, local_max_num,
					ctl->index_offset + local_max_num * sizeof(struct eblob_disk_control));
			err = 0;
			goto err_out_unlock;
		}

		loc.index_offset = ctl->index_offset;

		ctl->index_offset += sizeof(struct eblob_disk_control) * local_max_num;
		pthread_mutex_unlock(&bc->lock);

		loc.dc = dc;
		loc.pos = 0;
		loc.num = local_max_num;

		err = eblob_check_disk(&loc);
		if (err)
			goto err_out_check;
	}

	pthread_mutex_lock(&bc->lock);

err_out_unlock:
	pthread_mutex_unlock(&bc->lock);
err_out_check:
	ctl->thread_num = 0;

	eblob_log(ctl->log, EBLOB_LOG_INFO, "blob-%d.%d: iterated: data_fd: %d, index_fd: %d, data_size: %llu, index_offset: %llu\n",
			bc->type, bc->index, bc->data_fd, bc->index_fd, ctl->data_size, ctl->index_offset);

	if (!(ctl->flags & EBLOB_ITERATE_FLAGS_ALL)) {
		pthread_mutex_lock(&bc->lock);

		bc->data_offset = bc->data_size;
		bc->index_offset = ctl->index_offset;

		if (err && !ctl->err) {
			struct eblob_disk_control data_dc;
			struct eblob_disk_control idc;

			/*
			 * reading last record from index, read corresponding record from blob and truncate index to blob's index
			 */
			err = pread(bc->index_fd, &idc, sizeof(struct eblob_disk_control), ctl->index_offset - sizeof(struct eblob_disk_control));
			if (err == (int)sizeof(struct eblob_disk_control)) {
				eblob_convert_disk_control(&idc);

				memcpy(&data_dc, bc->data + idc.position, sizeof(struct eblob_disk_control));
				eblob_convert_disk_control(&data_dc);

				bc->data_offset = idc.position + data_dc.disk_size;

				eblob_log(ctl->log, EBLOB_LOG_ERROR, "blob: truncating eblob to: data_fd: %d, index_fd: %d, "
						"data_size(was): %llu, data_offset: %llu, data_position: %llu, disk_size: %llu, "
						"index_offset: %llu\n",
						bc->data_fd, bc->index_fd, ctl->data_size,
						(unsigned long long)bc->data_offset,
						(unsigned long long)idc.position, (unsigned long long)idc.disk_size,
						(unsigned long long)ctl->index_offset - sizeof(struct eblob_disk_control));

				err = ftruncate(bc->index_fd, ctl->index_offset);
			} else {
				ctl->err = err;
			}
		}

		pthread_mutex_unlock(&bc->lock);
	}

	return NULL;
}

/**
 * eblob_blob_iterate() - eblob forward iterator.
 * Creates and initialized iterator threads.
 */
int eblob_blob_iterate(struct eblob_iterate_control *ctl)
{
	int i, err, thread_num = ctl->thread_num;
	pthread_t tid[ctl->thread_num];
	struct eblob_iterate_priv iter_priv[ctl->thread_num];

	err = eblob_base_setup_data(ctl->base);
	if (err) {
		ctl->err = err;
		goto err_out_exit;
	}

	ctl->index_offset = 0;

	ctl->data_size = ctl->base->data_size;
	ctl->index_size = ctl->base->index_size;

	for (i=0; i<thread_num; ++i) {
		iter_priv[i].ctl = ctl;
		iter_priv[i].thread_priv = NULL;

		if (ctl->iterator_cb.iterator_init) {
			err = ctl->iterator_cb.iterator_init(ctl, &iter_priv[i].thread_priv);
			if (err) {
				ctl->err = err;
				eblob_log(ctl->log, EBLOB_LOG_ERROR, "blob: failed to init iterator: %d.\n", err);
				break;
			}
		}

		err = pthread_create(&tid[i], NULL, eblob_blob_iterator, &iter_priv[i]);
		if (err) {
			ctl->err = err;
			eblob_log(ctl->log, EBLOB_LOG_ERROR, "blob: failed to create iterator thread: %d.\n", err);
			break;
		}
	}

	/*
	 * FIXME: In case iterator_init or pthread_create failed - we have
	 * garbage in tid[i] and iter_priv[i].thread_priv)
	 */

	for (i=0; i<thread_num; ++i) {
		pthread_join(tid[i], NULL);
	}

	for (i = 0; ctl->iterator_cb.iterator_free && i < thread_num; ++i) {
		ctl->iterator_cb.iterator_free(ctl, &iter_priv[i].thread_priv);
	}

	if ((ctl->err == -ENOENT) && eblob_total_elements(ctl->b))
		ctl->err = 0;

err_out_exit:
	return ctl->err;
}

/**
 * blob_mark_index_removed() - marks entry removed in index/data file
 * @fd:		opened for write file descriptor of index
 * @offset:	position of entry's disk control in index
 */
int blob_mark_index_removed(int fd, off_t offset)
{
	uint64_t flags = eblob_bswap64(BLOB_DISK_CTL_REMOVE);
	int err;

	err = pwrite(fd, &flags, sizeof(flags), offset + offsetof(struct eblob_disk_control, flags));
	if (err != (int)sizeof(flags))
		return -errno;

	return 0;
}

/**
 * eblob_dump_wc() - pretty-print write control structure
 */
static void eblob_dump_wc(struct eblob_backend *b, struct eblob_key *key, struct eblob_write_control *wc, const char *str, int err)
{
	eblob_log(b->cfg.log, EBLOB_LOG_NOTICE, "blob: %s: i%d, t%d: %s: position: %llu, "
			"offset: %llu, size: %llu, flags: %llx, total data size: %llu, disk-size: %llu, "
			"data_fd: %d, index_fd: %d: %d\n",
			eblob_dump_id(key->id), wc->index, wc->type, str,
			(unsigned long long)wc->ctl_data_offset,
			(unsigned long long)wc->offset, (unsigned long long)wc->size,
			(unsigned long long)wc->flags,
			(unsigned long long)wc->total_data_size, (unsigned long long)wc->total_size,
			wc->data_fd, wc->index_fd, err);
}

/**
 * eblob_mark_entry_removed() - removed entry both from index and data files.
 * Also updates stats and syncs data.
 */
static int eblob_mark_entry_removed(struct eblob_backend *b, struct eblob_key *key, struct eblob_ram_control *old)
{
	int err = 0;

	eblob_log(b->cfg.log, EBLOB_LOG_NOTICE, "blob: %s: eblob_mark_entry_removed: "
		"index position: %llu (0x%llx)/fd: %d, data position: %llu (0x%llx)/fd: %d.\n",
		eblob_dump_id(key->id),
		(unsigned long long)old->index_offset,
		(unsigned long long)old->index_offset, old->index_fd,
		(unsigned long long)old->data_offset,
		(unsigned long long)old->data_offset, old->data_fd);

#ifdef BINLOG
	if (old->bctl != NULL) {
		struct eblob_binlog_ctl bctl;

		if ((err = pthread_mutex_lock(&b->lock)) != 0) {
			eblob_log(b->cfg.log, EBLOB_LOG_ERROR,
					"blob: binlog: %s: pthread_mutex_lock: %d\n", __func__, err);
			goto err;
		}
		if ((err = pthread_mutex_lock(&old->bctl->lock)) != 0) {
			if (pthread_mutex_unlock(&b->lock) != 0)
				abort();
			eblob_log(b->cfg.log, EBLOB_LOG_ERROR,
					"blob: binlog: %s: pthread_mutex_lock: %d\n", __func__, err);
			goto err;
		}
		if (old->bctl->binlog == NULL) {
			if (pthread_mutex_unlock(&b->lock) != 0)
				abort();
			if (pthread_mutex_unlock(&old->bctl->lock) != 0)
				abort();
			err = -EAGAIN;
			eblob_log(b->cfg.log, EBLOB_LOG_NOTICE,
					"blob: binlog: %s: disappeared: %d\n", __func__, err);
			goto err;
		}

		memset(&bctl, 0, sizeof(bctl));

		bctl.cfg = old->bctl->binlog;
		bctl.type = EBLOB_BINLOG_TYPE_REMOVE;
		bctl.key = key;

		if (binlog_append(&bctl))
			eblob_log(b->cfg.log, EBLOB_LOG_ERROR, "blob: binlog: %s failed: %s\n",
					__func__, eblob_dump_id(key->id));

		if (pthread_mutex_unlock(&b->lock) != 0)
			abort();
		if (pthread_mutex_unlock(&old->bctl->lock) != 0)
			abort();
	}
#endif /* BINLOG */

	if ((err = blob_mark_index_removed(old->index_fd, old->index_offset)) != 0) {
		eblob_log(b->cfg.log, EBLOB_LOG_ERROR,  "%s: blob_mark_index_removed failed: index: %s\n",
				__func__, eblob_dump_id(key->id));
		goto err;
	}

	if ((err = blob_mark_index_removed(old->data_fd, old->data_offset)) != 0) {
		eblob_log(b->cfg.log, EBLOB_LOG_ERROR,  "%s: blob_mark_index_removed failed: data: %s\n",
				__func__, eblob_dump_id(key->id));
		goto err;
	}

	eblob_stat_update(b, -1, 1, 0);

	/* TODO: use fdatasync(2) if available */
	if (!b->cfg.sync) {
		fsync(old->data_fd);
		fsync(old->index_fd);
	}

	eblob_log(b->cfg.log, EBLOB_LOG_NOTICE, "blob: %s: eblob_mark_entry_removed: finished\n",
			eblob_dump_id(key->id));

err:
	return err;
}

/**
 * blob_update_index() - update on disk index with data from write control
 * @wc:		new data
 * @remove:	mark entry removed
 */
static int blob_update_index(struct eblob_backend *b, struct eblob_key *key, struct eblob_write_control *wc, int remove)
{
	struct eblob_disk_control dc;
	int err;

	if (remove)
		wc->flags |= BLOB_DISK_CTL_REMOVE;
	else
		wc->flags &= ~BLOB_DISK_CTL_REMOVE;

	memcpy(&dc.key, key, sizeof(struct eblob_key));
	dc.flags = wc->flags;
	dc.data_size = wc->total_data_size;
	dc.disk_size = wc->total_size;
	dc.position = wc->ctl_data_offset;

	eblob_convert_disk_control(&dc);

	err = pwrite(wc->index_fd, &dc, sizeof(dc), wc->ctl_index_offset);
	if (err != (int)sizeof(dc)) {
		err = -errno;
		eblob_dump_wc(b, key, wc, "blob_update_index: ERROR-pwrite", err);
		goto err_out_exit;
	}
	if (!b->cfg.sync)
		fsync(wc->index_fd);

	err = 0;
	eblob_dump_wc(b, key, wc, "blob_update_index", err);

err_out_exit:
	return err;
}

/**
 * blob_write_low_level() - interruption-safe wrapper for pwrite(2)
 *
 * TODO: rename to blob_write_ll for consistency
 * TODO: make non-static for use in other routines
 * TODO: write pread(2) counterpart
 */
static int blob_write_low_level(int fd, void *data, size_t size, size_t offset)
{
	ssize_t err = 0;

	while (size) {
		err = pwrite(fd, data, size, offset);
		if (err <= 0) {
			err = -errno;
			if (!err)
				err = -EINVAL;
			/* TODO: retry on -EINTR */
			goto err_out_exit;
		}

		data += err;
		size -= err;
		offset += err;
	}

	err = 0;

err_out_exit:
	return err;
}

/**
 * eblob_calculate_size() - calculate size of data with respect to
 * header/footer and alignment
 */
static inline uint64_t eblob_calculate_size(struct eblob_backend *b, uint64_t offset, uint64_t size)
{
	uint64_t total_size = size + offset + sizeof(struct eblob_disk_control);

	if (!(b->cfg.blob_flags & EBLOB_NO_FOOTER))
		total_size += sizeof(struct eblob_disk_footer);

	if (b->cfg.bsize)
		total_size = ALIGN(total_size, b->cfg.bsize);

	return total_size;
}

/**
 * eblob_commit_ram() - constructs ram control from write control and puts in
 * to hash
 */
static int eblob_commit_ram(struct eblob_backend *b, struct eblob_key *key, struct eblob_write_control *wc)
{
	struct eblob_ram_control ctl;
	int err;

	ctl.data_fd = wc->data_fd;
	ctl.index_fd = wc->index_fd;
	ctl.size = wc->total_data_size;
	ctl.data_offset = wc->ctl_data_offset;
	ctl.index_offset = wc->ctl_index_offset;
	ctl.type = wc->type;
	ctl.index = wc->index;
	ctl.bctl = NULL;

	err = eblob_insert_type(b, key, &ctl, wc->on_disk);
	if (err) {
		eblob_dump_wc(b, key, wc, "eblob_commit_ram: ERROR-eblob_insert_type", err);
		goto err_out_exit;
	}

err_out_exit:
	return err;
}

/**
 * blob_write_prepare_ll() - low level (hence the _ll suffix) prepare function.
 * Constructs disk control from write control and writes it to wc->data_fd.
 *
 * If b->cfg.bsize is set then writes are aligned and preformed in
 * `blob_empty_buf' portions.
 */
static int blob_write_prepare_ll(struct eblob_backend *b,
		struct eblob_key *key, struct eblob_write_control *wc)
{
	static unsigned char blob_empty_buf[40960];
	struct eblob_disk_control disk_ctl;
	ssize_t err;

	memset(&disk_ctl, 0, sizeof(disk_ctl));

	disk_ctl.flags = wc->flags;
	disk_ctl.position = wc->ctl_data_offset;
	disk_ctl.data_size = wc->total_data_size;
	disk_ctl.disk_size = wc->total_size;

	memcpy(&disk_ctl.key, key, sizeof(struct eblob_key));

	eblob_convert_disk_control(&disk_ctl);

	err = blob_write_low_level(wc->data_fd, &disk_ctl, sizeof(struct eblob_disk_control),
			wc->ctl_data_offset);
	if (err)
		goto err_out_exit;

	if (b->cfg.bsize) {
		uint64_t local_offset = wc->data_offset + wc->total_data_size;
		unsigned int alignment = wc->total_size - wc->total_data_size - sizeof(struct eblob_disk_control);

		if (!(b->cfg.blob_flags & EBLOB_NO_FOOTER))
			alignment -= sizeof(struct eblob_disk_footer);

		while (alignment && alignment < b->cfg.bsize) {
			unsigned int sz = alignment;

			if (sz > sizeof(blob_empty_buf))
				sz = sizeof(blob_empty_buf);

			err = blob_write_low_level(wc->data_fd, blob_empty_buf, sz, local_offset);
			if (err)
				goto err_out_exit;

			alignment -= sz;
			local_offset += sz;
		}
	}

err_out_exit:
	return err;
}

/**
 * eblob_copy_data() - canonical copy of data from one file to another for OSes
 * that do not have splice(2)
 */
static int eblob_copy_data(int fd_in, uint64_t off_in, int fd_out, uint64_t off_out, ssize_t len)
{
	void *buf;
	ssize_t err;
	ssize_t alloc_size = len;
	ssize_t max_size = 10 * 1024 * 1024;

	if (alloc_size > max_size)
		alloc_size = max_size;

	buf = malloc(alloc_size);
	if (!buf) {
		err = -ENOMEM;
		goto err_out_exit;
	}

	while (len > 0) {
		ssize_t read_size = alloc_size;

		if (read_size > len)
			read_size = len;

		err = pread(fd_in, buf, read_size, off_in);
		if (err == 0) {
			err = -EOF;
			goto err_out_free;
		}
		if (err < 0) {
			err = -errno;
			goto err_out_free;
		}

		read_size = err;

		err = pwrite(fd_out, buf, read_size, off_out);
		if (err == 0) {
			err = -EPIPE;
			goto err_out_free;
		}
		if (err < 0) {
			err = -errno;
			goto err_out_free;
		}

		read_size = err;

		off_out += read_size;
		off_in += read_size;
		len -= read_size;

		err = 0;
	}

err_out_free:
	free(buf);
err_out_exit:
	return err;
}

#ifdef __linux__

/**
 * eblob_splice_data_one() - efficiently copy data between file descriptors
 *
 * NB! splice() does not allow to transfer data when in and out
 * file descriptors are the same or refer to the same file
 */

int eblob_splice_data_one(int *fds, int fd_in, uint64_t *off_in,
		int fd_out, uint64_t *off_out, ssize_t len)
{
	int err;
	size_t to_write = len;

	while (to_write > 0) {
		err = splice(fd_in, (loff_t *)off_in, fds[1], NULL, to_write, 0);
		if (err == 0) {
			err = -ENOSPC;
			goto err_out_exit;
		}
		if (err < 0) {
			err = -errno;
			perror("splice1");
			goto err_out_exit;
		}
		to_write -= err;
	}

	to_write = len;
	while (to_write > 0) {
		err = splice(fds[0], NULL, fd_out, (loff_t *)off_out, to_write, 0);
		if (err == 0) {
			err = -ENOSPC;
			goto err_out_exit;
		}
		if (err < 0) {
			err = -errno;
			perror("splice2");
			goto err_out_exit;
		}
		to_write -= err;
	}

	err = 0;

err_out_exit:
	return err;
}

int eblob_splice_data(int fd_in, uint64_t off_in, int fd_out, uint64_t off_out, ssize_t len)
{
	int fds[2];
	int err;

	err = pipe(fds);
	if (err < 0)
		goto err_out_exit;

	while (len > 0) {
		ssize_t chunk_size = 4096;

		if (chunk_size > len)
			chunk_size = len;

		err = eblob_splice_data_one(fds, fd_in, &off_in, fd_out, &off_out, chunk_size);
		if (err < 0)
			goto err_out_close;

		len -= chunk_size;
	}

	err = 0;

err_out_close:
	close(fds[0]);
	close(fds[1]);
err_out_exit:
	return err;
}
#else
int eblob_splice_data(int fd_in, uint64_t off_in, int fd_out, uint64_t off_out, ssize_t len)
{
	return eblob_copy_data(fd_in, off_in, fd_out, off_out, len);
}
#endif

/**
 * eblob_fill_write_control_from_ram() - looks up hash for key's position in
 * data/index then reads data and fills write control.
 * @for_write:		specifies if this request is intended for future write
 */
static int eblob_fill_write_control_from_ram(struct eblob_backend *b, struct eblob_key *key,
		struct eblob_write_control *wc, int for_write)
{
	struct eblob_ram_control ctl;
	struct eblob_disk_control dc, data_dc;
	uint64_t orig_offset = wc->offset;
	ssize_t err;

again:
	ctl.type = wc->type;
	err = eblob_lookup_type(b, key, &ctl, &wc->on_disk);
	if (err) {
		eblob_log(b->cfg.log, EBLOB_LOG_DEBUG, "blob: %s: eblob_fill_write_control_from_ram: "
				"eblob_lookup_type: type: %d: %zd, on_disk: %d\n",
				eblob_dump_id(key->id), wc->type, err, wc->on_disk);
		goto err_out_exit;
	}

	/* only for write */
	if (for_write && (wc->flags & BLOB_DISK_CTL_APPEND)) {
		wc->offset = orig_offset + ctl.size;
	}

	wc->data_fd = ctl.data_fd;
	wc->index_fd = ctl.index_fd;

	wc->index = ctl.index;

	wc->ctl_index_offset = ctl.index_offset;
	wc->ctl_data_offset = ctl.data_offset;

	wc->data_offset = wc->ctl_data_offset + sizeof(struct eblob_disk_control) + wc->offset;


	err = pread(ctl.index_fd, &dc, sizeof(dc), ctl.index_offset);
	if (err != sizeof(dc)) {
		err = -errno;
		eblob_dump_wc(b, key, wc, "eblob_fill_write_control_from_ram: ERROR-pread-index", err);
		/* we should repeat this read from data_fd */
		memset(&dc, 0, sizeof(dc));
	}

	err = pread(ctl.data_fd, &data_dc, sizeof(data_dc), ctl.data_offset);
	if (err != sizeof(dc)) {
		err = -errno;
		eblob_dump_wc(b, key, wc, "eblob_fill_write_control_from_ram: ERROR-pread-data", err);
		goto err_out_exit;
	}

	eblob_convert_disk_control(&dc);
	eblob_convert_disk_control(&data_dc);


	/* workaround for old indexes, which did not set dc.disk_size */
	if ((dc.disk_size == sizeof(struct eblob_disk_control)) || !dc.data_size || !dc.disk_size) {
		dc = data_dc;
	}

	if (data_dc.flags & BLOB_DISK_CTL_REMOVE) {
		err = -ENOENT;
		eblob_dump_wc(b, key, wc, "eblob_fill_write_control_from_ram: pread-data-no-entry", err);

		if ((err = eblob_mark_entry_removed(b, key, &ctl)) != 0) {
			eblob_log(b->cfg.log, EBLOB_LOG_ERROR,
					"%s: %s: eblob_mark_entry_removed: %zd\n",
					__func__, eblob_dump_id(key->id), -err);
			goto err_out_exit;
		}
		eblob_remove_type(b, key, wc->type);

		goto again;
	}

	wc->total_data_size = dc.data_size;
	if (wc->total_data_size < wc->offset + wc->size)
		wc->total_data_size = wc->offset + wc->size;
	/* use old disk_size so that iteration would not fail */
	wc->total_size = dc.disk_size;

	if (!wc->size)
		wc->size = dc.data_size;

#ifdef BINLOG
	if (for_write && ctl.bctl != NULL) {
		struct eblob_binlog_ctl bctl;

		if ((err = pthread_mutex_lock(&b->lock)) != 0) {
			err = -err;
			eblob_log(b->cfg.log, EBLOB_LOG_ERROR,
					"blob: binlog: %s: pthread_mutex_lock: %zd\n", __func__, -err);
			goto err_out_exit;
		}
		if ((err = pthread_mutex_lock(&ctl.bctl->lock)) != 0) {
			if (pthread_mutex_unlock(&b->lock) != 0)
				abort();
			err = -err;
			eblob_log(b->cfg.log, EBLOB_LOG_ERROR,
					"blob: binlog: %s: pthread_mutex_lock: %zd\n", __func__, -err);
			goto err_out_exit;
		}
		if (ctl.bctl->binlog == NULL) {
			if (pthread_mutex_unlock(&b->lock) != 0)
				abort();
			if (pthread_mutex_unlock(&ctl.bctl->lock) != 0)
				abort();
			err = -EAGAIN;
			eblob_log(b->cfg.log, EBLOB_LOG_NOTICE,
					"blob: binlog: %s: disappeared: %zd\n", __func__, err);
			goto err_out_exit;
		}

		memset(&bctl, 0, sizeof(bctl));

		bctl.cfg = ctl.bctl->binlog;
		bctl.type = EBLOB_BINLOG_TYPE_UPDATE;
		bctl.key = key;
		bctl.meta = wc;
		bctl.meta_size = sizeof(*wc);
		/*
		 * We do not store data in binlog itself because we can easily
		 * obtain it from old data file based on data in @wc
		 *
		 * XXX: We have little race here, in case binlog will apply
		 * before data gets to disk
		 *
		 * XXX: There is also general race between entry copied from
		 * cache and time it get used - it can result in write/read
		 * error if this fd is already closed
		 */
		err = binlog_append(&bctl);
		if (err)
			eblob_dump_wc(b, key, wc, "binlog: append failed", err);

		if (pthread_mutex_unlock(&b->lock) != 0)
			abort();
		if (pthread_mutex_unlock(&ctl.bctl->lock) != 0)
			abort();
	}
#endif /* BINLOG */

	err = !!(dc.flags & BLOB_DISK_CTL_COMPRESS);

	if (for_write && (dc.disk_size < eblob_calculate_size(b, wc->offset, wc->size))) {
		err = -E2BIG;
		eblob_dump_wc(b, key, wc, "eblob_fill_write_control_from_ram: ERROR-dc.disk_size", err);
		goto err_out_exit;
	}

	eblob_dump_wc(b, key, wc, "eblob_fill_write_control_from_ram", err);

err_out_exit:
	return err;
}

/**
 * eblob_check_free_space() - checks if there is enough space for yet another
 * blob or there is at least 10% of free space available on this FS.
 */
static int eblob_check_free_space(struct eblob_backend *b, uint64_t size)
{
	struct statvfs s;
	unsigned long long total, avail;
	int err;

	if (!(b->cfg.blob_flags & EBLOB_NO_FREE_SPACE_CHECK)) {
		err = fstatvfs(fileno(b->stat.file), &s);
		if (err)
			return err;

		avail = s.f_bsize * s.f_bavail;
		total = s.f_frsize * s.f_blocks;
		if (avail < size)
			return -ENOSPC;

		if (((b->cfg.blob_flags & EBLOB_RESERVE_10_PERCENTS) && (avail < total * 0.1)) ||
				(!(b->cfg.blob_flags & EBLOB_RESERVE_10_PERCENTS) & (avail < b->cfg.blob_size))) {
			static int print_once;

			if (!print_once) {
				print_once = 1;

				eblob_log(b->cfg.log, EBLOB_LOG_ERROR, "OUT OF FREE SPACE: available: %llu Mb, "
						"total: %llu Mb, blob size: %llu Mb\n",
						avail / 1048576, total / 1048576, (unsigned long long)b->cfg.blob_size / 1048576);
			}

			return -ENOSPC;
		}
	}

	return 0;
}

/**
 * eblob_write_prepare_disk() - high level counterpart of blob_write_prepare_ll
 * It uses locking, allocates new bases, commits to indexes and
 * manages overwrites/appends.
 */
static int eblob_write_prepare_disk(struct eblob_backend *b, struct eblob_key *key, struct eblob_write_control *wc,
		uint64_t prepare_disk_size)
{
	ssize_t err = 0;
	struct eblob_base_ctl *ctl = NULL;
	struct eblob_ram_control old;
	int have_old = 0, disk;

	eblob_log(b->cfg.log, EBLOB_LOG_NOTICE, "blob: %s: eblob_write_prepare_disk: start: size: %llu, offset: %llu\n",
			eblob_dump_id(key->id), (unsigned long long)wc->size, (unsigned long long)wc->offset);

	err = eblob_check_free_space(b, eblob_calculate_size(b, 0, prepare_disk_size > wc->size + wc->offset ?
								prepare_disk_size :
								wc->size + wc->offset));
	if (err)
		goto err_out_exit;

	old.type = wc->type;
	err = eblob_lookup_type(b, key, &old, &disk);
	if (!err)
		have_old = 1;

	pthread_mutex_lock(&b->lock);
	if (wc->type > b->max_type) {
		err = eblob_add_new_base(b, wc->type);
		if (err)
			goto err_out_unlock_exit;
	}

	if (list_empty(&b->types[wc->type].bases)) {
		err = eblob_add_new_base(b, wc->type);
		if (err)
			goto err_out_unlock_exit;
	}

	ctl = list_last_entry(&b->types[wc->type].bases, struct eblob_base_ctl, base_entry);
	if ((ctl->data_offset >= (off_t)b->cfg.blob_size) || (ctl->sort.fd >= 0) ||
			(ctl->index_offset / sizeof(struct eblob_disk_control) >= b->cfg.records_in_blob)) {
		err = eblob_add_new_base(b, wc->type);
		if (err)
			goto err_out_unlock_exit;

		if (ctl->sort.fd < 0)
			ctl->need_sorting = 1;

		ctl = list_last_entry(&b->types[wc->type].bases, struct eblob_base_ctl, base_entry);
	}

	if (have_old) {
		if (wc->flags & BLOB_DISK_CTL_APPEND) {
			wc->offset += old.size;
		}
	}


	wc->data_fd = ctl->data_fd;
	wc->index_fd = ctl->index_fd;

	wc->index = ctl->index;
	wc->on_disk = 0;

	wc->ctl_index_offset = ctl->index_offset;
	wc->ctl_data_offset = ctl->data_offset;

	wc->data_offset = wc->ctl_data_offset + sizeof(struct eblob_disk_control) + wc->offset;

	wc->total_data_size = wc->offset + wc->size;

	if (have_old && (wc->flags & BLOB_DISK_CTL_OVERWRITE)) {
		if (old.size > wc->offset + wc->size) {
			wc->total_data_size = old.size;
		}
	}

	if (wc->total_data_size < prepare_disk_size)
		wc->total_size = eblob_calculate_size(b, 0, prepare_disk_size);
	else
		wc->total_size = eblob_calculate_size(b, 0, wc->total_data_size);

	/*
	 * if we are doing prepare, and there is some old data - reserve 2 times as much as requested
	 * This allows to not to copy data frequently if we append records
	 */
	if (have_old && (wc->flags & (BLOB_DISK_CTL_APPEND | BLOB_DISK_CTL_OVERWRITE))) {
		wc->total_size *= 2;
	}

	ctl->data_offset += wc->total_size;
	ctl->index_offset += sizeof(struct eblob_disk_control);


	err = blob_write_prepare_ll(b, key, wc);
	if (err)
		goto err_out_rollback;

	/*
	 * We are doing early index update to prevent situations when system crashed (or even blob is closed),
	 * but index entry was not yet written, since we only reserved space.
	 */
	err = blob_update_index(b, key, wc, 1);
	if (err)
		goto err_out_rollback;

	/*
	 * only copy old file if APPEND or OVERWRITE flag is set,
	 * since we accounted old.size in wc->offset only in this case
	 *
	 * if we will blindly copy data always, it is possible to corrupt data, since
	 * we accounted for new size+offset, while old size can be bigger
	 */
	if (have_old) {
		if (wc->flags & (BLOB_DISK_CTL_APPEND | BLOB_DISK_CTL_OVERWRITE)) {
			uint64_t off_in = old.data_offset + sizeof(struct eblob_disk_control);
			uint64_t off_out = wc->ctl_data_offset + sizeof(struct eblob_disk_control);

			if (old.size) {
				if (wc->data_fd != old.data_fd)
					err = eblob_splice_data(old.data_fd, off_in, wc->data_fd, off_out, old.size);
				else
					err = eblob_copy_data(old.data_fd, off_in, wc->data_fd, off_out, old.size);
				if (err < 0) {
					eblob_log(b->cfg.log, EBLOB_LOG_ERROR, "blob: %s: eblob_write_prepare_disk: splice: "
						"src offset: %llu, dst offset: %llu, size: %llu, src fd: %d: dst fd: %d: %s %zd\n",
						eblob_dump_id(key->id),
						(unsigned long long)(old.data_offset + sizeof(struct eblob_disk_control)),
						(unsigned long long)(wc->ctl_data_offset + sizeof(struct eblob_disk_control)),
						(unsigned long long)old.size, old.data_fd, wc->data_fd, strerror(-err), err);
					goto err_out_rollback;
				}
			}

			eblob_log(b->cfg.log, EBLOB_LOG_NOTICE, "blob: %s: eblob_write_prepare_disk: splice: "
				"src offset: %llu, dst offset: %llu, size: %llu, src fd: %d: dst fd: %d\n",
				eblob_dump_id(key->id),
				(unsigned long long)(old.data_offset + sizeof(struct eblob_disk_control)),
				(unsigned long long)(wc->ctl_data_offset + sizeof(struct eblob_disk_control)),
				(unsigned long long)old.size, old.data_fd, wc->data_fd);

		}
	}

	/*
	 * Commit record to RAM early, so that eblob_plain_write() could access it
	 */
	err = eblob_commit_ram(b, key, wc);
	if (err < 0)
		goto err_out_rollback;

	pthread_mutex_unlock(&b->lock);

	if (have_old)
		if ((err = eblob_mark_entry_removed(b, key, &old)) != 0) {
			eblob_log(b->cfg.log, EBLOB_LOG_ERROR,
					"%s: %s: eblob_mark_entry_removed: %zd\n",
					__func__, eblob_dump_id(key->id), -err);
			pthread_mutex_lock(&b->lock);
			goto err_out_rollback;
		}

	eblob_stat_update(b, 1, 0, 0);

	eblob_dump_wc(b, key, wc, "eblob_write_prepare_disk: complete", 0);
	return 0;

err_out_rollback:
	ctl->data_offset -= wc->total_size;
	ctl->index_offset -= sizeof(struct eblob_disk_control);
err_out_unlock_exit:
	pthread_mutex_unlock(&b->lock);
err_out_exit:
	return err;
}

/**
 * eblob_write_prepare() - prepare phase reserves space in blob file.
 */
int eblob_write_prepare(struct eblob_backend *b, struct eblob_key *key, struct eblob_write_control *wc)
{
	int err;
	uint64_t prepare_disk_size = wc->size;

	wc->size = wc->offset = 0;

	/*
	 * For eblob_write_prepare() this can not fail with -E2BIG, since size/offset are zero
	 */
	err = eblob_fill_write_control_from_ram(b, key, wc, 1);
	if (!err && (wc->total_size >= eblob_calculate_size(b, 0, prepare_disk_size))) {
		err = 0;
		goto err_out_exit;
	}

	err = eblob_write_prepare_disk(b, key, wc, prepare_disk_size);
	if (err)
		goto err_out_exit;

err_out_exit:
	wc->size = prepare_disk_size;
	return err;
}

/**
 * eblob_hash() - general hash routine. For now it's simple sha512.
 */
int eblob_hash(struct eblob_backend *b __eblob_unused, void *dst, unsigned int dsize __eblob_unused, const void *src, uint64_t size)
{
	sha512_buffer(src, size, dst);
	return 0;
}

/**
 * eblob_csum() - Computes checksum of data pointed by @wc and stores
 * it in @dst.
 * NB! Expensive routine that calls mmap/munmap on each call.
 *
 * TODO: Can be merged with eblob_csum_ok()
 * TODO: Can use eblob_data_map()
 */
static int eblob_csum(struct eblob_backend *b, void *dst, unsigned int dsize,
		struct eblob_write_control *wc)
{
	long page_size = sysconf(_SC_PAGE_SIZE);
	off_t off = wc->ctl_data_offset + sizeof(struct eblob_disk_control);
	off_t offset = off & ~(page_size - 1);
	size_t mapped_size = ALIGN(wc->total_data_size + off - offset, page_size);
	void *data, *ptr;
	int err = 0;
	
	data = mmap(NULL, mapped_size, PROT_READ, MAP_SHARED, wc->data_fd, offset);
	if (data == MAP_FAILED) {
		err = -errno;
		goto err_out_exit;
	}
	ptr = data + off - offset;

	eblob_hash(b, dst, dsize, ptr, wc->total_data_size);

	munmap(data, mapped_size);

err_out_exit:
	return err;
}

/**
 * eblob_write_commit_ll() - low-level commit phase computes checksum and
 * writes footer.
 */
int eblob_write_commit_ll(struct eblob_backend *b, unsigned char *csum, unsigned int csize,
		struct eblob_write_control *wc)
{
	off_t offset = wc->ctl_data_offset + wc->total_size - sizeof(struct eblob_disk_footer);
	struct eblob_disk_footer f;
	ssize_t err = 0;

	if (b->cfg.blob_flags & EBLOB_NO_FOOTER)
		goto err_out_sync;

	memset(&f, 0, sizeof(f));

	if (!(wc->flags & BLOB_DISK_CTL_NOCSUM)) {
		if (csum) {
			memcpy(f.csum, csum, (csize < EBLOB_ID_SIZE) ? csize : EBLOB_ID_SIZE);
		} else {
			err = eblob_csum(b, f.csum, sizeof(f.csum), wc);
			if (err)
				goto err_out_exit;
		}
	}

	f.offset = wc->ctl_data_offset;

	eblob_convert_disk_footer(&f);

	err = pwrite(wc->data_fd, &f, sizeof(f), offset);
	if (err != (int)sizeof(f)) {
		err = -errno;
		goto err_out_exit;
	}

err_out_sync:
	if (!b->cfg.sync)
		fsync(wc->data_fd);
	err = 0;

err_out_exit:
	return err;
}

/**
 * eblob_write_commit_nolock() - commit phase - writes to disk, updates on-disk
 * index and puts entry to hash.
 */
static int eblob_write_commit_nolock(struct eblob_backend *b, struct eblob_key *key,
		unsigned char *csum, unsigned int csize,
		struct eblob_write_control *wc)
{
	int err;

	err = eblob_write_commit_ll(b, csum, csize, wc);
	if (err) {
		eblob_dump_wc(b, key, wc, "eblob_write_commit_ll: ERROR-pwrite", err);
		goto err_out_exit;
	}

	err = blob_update_index(b, key, wc, 0);
	if (err)
		goto err_out_exit;

	err = eblob_commit_ram(b, key, wc);
	if (err < 0)
		goto err_out_exit;

err_out_exit:
	eblob_dump_wc(b, key, wc, "eblob_write_commit_nolock", err);
	return err;
}

int eblob_write_commit(struct eblob_backend *b, struct eblob_key *key,
		unsigned char *csum, unsigned int csize,
		struct eblob_write_control *wc)
{
	int err;
	uint64_t size = wc->size;

	wc->offset = wc->size = 0;

	err = eblob_fill_write_control_from_ram(b, key, wc, 1);
	if (err < 0) {
		goto err_out_exit;
	}

	if (size)
		wc->size = wc->total_data_size = size;

	err = eblob_write_commit_nolock(b, key, csum, csize, wc);
	if (err)
		goto err_out_exit;

err_out_exit:
	eblob_dump_wc(b, key, wc, "eblob_write_commit", err);
	return err;
}

static int eblob_try_overwrite(struct eblob_backend *b, struct eblob_key *key, struct eblob_write_control *wc, void *data)
{
	ssize_t err;
	size_t size = wc->size;

	err = eblob_fill_write_control_from_ram(b, key, wc, 1);
	if (err < 0)
		goto err_out_exit;

	if ((b->cfg.blob_flags & EBLOB_TRY_OVERWRITE) && (b->cfg.blob_flags & EBLOB_OVERWRITE_COMMITS)) {
		wc->size = size;
		wc->total_data_size = wc->offset + wc->size;
	}

	err = blob_write_prepare_ll(b, key, wc);
	if (err)
		goto err_out_exit;

	err = pwrite(wc->data_fd, data, wc->size, wc->data_offset);
	if (err != (ssize_t)wc->size) {
		err = -errno;
		eblob_dump_wc(b, key, wc, "eblob_try_overwrite: ERROR-pwrite", err);
		goto err_out_exit;
	}

	err = eblob_write_commit_nolock(b, key, NULL, 0, wc);
	if (err)
		goto err_out_exit;

err_out_exit:
	eblob_dump_wc(b, key, wc, "eblob_try_overwrite", err);
	return err;
}

int eblob_plain_write(struct eblob_backend *b, struct eblob_key *key, void *data, uint64_t offset, uint64_t size, int type)
{
	struct eblob_write_control wc;
	ssize_t err;

	memset(&wc, 0, sizeof(struct eblob_write_control));

	wc.type = type;
	wc.size = size;
	wc.offset = offset;

	err = eblob_fill_write_control_from_ram(b, key, &wc, 1);
	if (err)
		goto err_out_exit;

	err = pwrite(wc.data_fd, data, size, wc.data_offset);
	if (err != (ssize_t)size) {
		err = -errno;
		eblob_log(b->cfg.log, EBLOB_LOG_ERROR, "blob: %s: eblob_plain_write: pwrite: fd: %d: "
				"size: %llu, offset: %llu: %zd.\n",
				eblob_dump_id(key->id), wc.data_fd, (unsigned long long)size,
				(unsigned long long)wc.data_offset,
				err);
		goto err_out_exit;
	}

	/* do not calculate partial csum */
	wc.flags = BLOB_DISK_CTL_NOCSUM;
	err = eblob_write_commit_nolock(b, key, NULL, 0, &wc);
	if (err)
		goto err_out_exit;

	err = 0;
err_out_exit:
	eblob_dump_wc(b, key, &wc, "eblob_plain_write", err);
	return err;
}

/**
 * eblob_write() - pipeline function that manages compression/overwrites and
 * indexing. It prepares and commits one record.
 * @key:	hashed key of record
 * @data:	pointer to data which we want to write
 * @offset:	offset inside record (for overwrites/appends)
 * @offset:	size of data
 * @flags:	flags for write listed in `blob.h'
 * @type:	column of data (for now eblob supports columns)
 */
int eblob_write(struct eblob_backend *b, struct eblob_key *key,
		void *data, uint64_t offset, uint64_t size, uint64_t flags, int type)
{
	struct eblob_write_control wc;
	int compress_err = -1;
	void *old_data = data;
	ssize_t err;

	memset(&wc, 0, sizeof(wc));

	wc.size = size;
	if (flags & BLOB_DISK_CTL_COMPRESS) {
		if (offset) {
			eblob_log(b->cfg.log, EBLOB_LOG_NOTICE, "blob: %s: eblob_write: offset is not supported in compressed writes\n",
					eblob_dump_id(key->id));
			err = -ENOTSUP;
			goto err_out_exit;
		}

		compress_err = eblob_compress(data, size, (char **)&data, &size);
		if (compress_err)
			flags &= ~BLOB_DISK_CTL_COMPRESS;

		eblob_log(b->cfg.log, EBLOB_LOG_NOTICE, "blob: %s: eblob_write: write compress: %llu -> %llu: %d\n",
			eblob_dump_id(key->id),	(unsigned long long)wc.size, (unsigned long long)size, compress_err);
	}

	wc.offset = offset;
	wc.size = size;
	wc.flags = flags;
	wc.type = type;
	wc.index = -1;

	if ((b->cfg.blob_flags & EBLOB_TRY_OVERWRITE) || (type == EBLOB_TYPE_META) || (flags & BLOB_DISK_CTL_OVERWRITE)) {
		err = eblob_try_overwrite(b, key, &wc, data);
		if (!err)
			/* ok, we have overwritten old data, got out */
			goto err_out_exit;

		/* it could be modified if EBLOB_DISK_CTL_APPEND flag is set */
		wc.offset = offset;
	}

	err = eblob_write_prepare_disk(b, key, &wc, 0);
	if (err)
		goto err_out_exit;

	err = pwrite(wc.data_fd, data, size, wc.data_offset);
	if (err != (ssize_t)size) {
		err = -errno;
		eblob_dump_wc(b, key, &wc, "eblob_write: ERROR-pwrite", err);
		goto err_out_exit;
	}

	/* Only low-level commit, since we already updated index and in-ram key */
	err = eblob_write_commit_ll(b, NULL, 0, &wc);
	if (err) {
		eblob_dump_wc(b, key, &wc, "eblob_write_commit_ll: ERROR-pwrite", err);
		goto err_out_exit;
	}

	blob_update_index(b, key, &wc, 0);

err_out_exit:
	if ((flags & BLOB_DISK_CTL_WRITE_RETURN) && (size >= sizeof(struct eblob_write_control))) {
		memcpy(old_data, &wc, sizeof(struct eblob_write_control));
	}

	if (!compress_err)
		free(data);

	eblob_dump_wc(b, key, &wc, "eblob_write", err);
	return err;
}

/**
 * eblob_remove_all - removes key from all columns and hash.
 */
int eblob_remove_all(struct eblob_backend *b, struct eblob_key *key)
{
	struct eblob_ram_control *ctl;
	unsigned int size;
	int err, i, on_disk;

	pthread_mutex_lock(&b->hash->root_lock);
	/* Look in memory */
	err = eblob_hash_lookup_alloc_nolock(b->hash, key, (void **)&ctl, &size, &on_disk);
	if (err) {
		/* If entry not found in hash - go to on-disk index */
		err = eblob_disk_index_lookup(b, key, -1, &ctl, (int *)&size);
		if (err) {
			eblob_log(b->cfg.log, EBLOB_LOG_ERROR, "blob: %s: eblob_remove_all: eblob_disk_index_lookup: all-types: %d.\n",
					eblob_dump_id(key->id), err);
			goto err_out_exit;
		}
	}

	/*
	 * Key may be found in number of bases across many types - remove all
	 * of them
	 */
	for (i = 0; (unsigned) i < size / sizeof(struct eblob_ram_control); ++i) {
		if ((err = eblob_mark_entry_removed(b, key, &ctl[i])) != 0) {
			eblob_log(b->cfg.log, EBLOB_LOG_ERROR,
					"%s: %s: eblob_mark_entry_removed: %d\n",
					__func__, eblob_dump_id(key->id), -err);
			break;
		}

		eblob_log(b->cfg.log, EBLOB_LOG_NOTICE, "blob: %s: eblob_remove_all: removed block at: %llu, size: %llu.\n",
			eblob_dump_id(key->id), (unsigned long long)ctl[i].data_offset, (unsigned long long)ctl[i].size);
	}
	eblob_hash_remove_nolock(b->hash, key);

	free(ctl);

err_out_exit:
	pthread_mutex_unlock(&b->hash->root_lock);
	return err;
}

/**
 * eblob_remove() - remove entry from specified column
 * @type:	column's number
 */
int eblob_remove(struct eblob_backend *b, struct eblob_key *key, int type)
{
	struct eblob_ram_control ctl;
	int err, disk;

	ctl.type = type;
	err = eblob_lookup_type(b, key, &ctl, &disk);
	if (err) {
		eblob_log(b->cfg.log, EBLOB_LOG_ERROR, "blob: %s: eblob_remove: eblob_lookup_type: type: %d: %d.\n",
				eblob_dump_id(key->id), type, err);
		goto err_out_exit;
	}

	if ((err = eblob_mark_entry_removed(b, key, &ctl)) != 0) {
		eblob_log(b->cfg.log, EBLOB_LOG_ERROR,
				"%s: %s: eblob_mark_entry_removed: %d\n",
				__func__, eblob_dump_id(key->id), -err);
		goto err_out_exit;
	}

	eblob_remove_type(b, key, type);

	eblob_log(b->cfg.log, EBLOB_LOG_NOTICE, "blob: %s: eblob_remove: removed block at: %llu, size: %llu, type: %d.\n",
		eblob_dump_id(key->id), (unsigned long long)ctl.data_offset, (unsigned long long)ctl.size, type);

err_out_exit:
	return err;
}

/**
 * eblob_csum_ok() - verifies checksum of entry pointed by @wc.
 * If entry is bigger than alloc_size - mmap(2) it, otherwise malloc
 * space for it.
 */
static int eblob_csum_ok(struct eblob_backend *b, struct eblob_write_control *wc)
{
	struct eblob_disk_footer *f;
	unsigned char csum[EBLOB_ID_SIZE];
	struct eblob_map_fd m;
	int alloc_size = 1024 * 1024;
	void *adata = NULL;
	int err;

	memset(&m, 0, sizeof(struct eblob_map_fd));

	/* mapping whole record including header and footer */
	m.fd = wc->data_fd;
	m.size = wc->total_size;
	m.offset = wc->ctl_data_offset;

	/* If record is big - mmap it, otherwise alloc in heap */
	if (m.size > (uint64_t)alloc_size) {
		err = eblob_data_map(&m);
		if (err)
			goto err_out_exit;
	} else {
		void *ptr;
		uint64_t offset = wc->ctl_data_offset;

		ptr = adata = malloc(m.size);
		if (!adata) {
			err = -ENOMEM;
			goto err_out_unmap;
		}

		alloc_size = m.size;
		while (alloc_size > 0) {
			err = pread(wc->data_fd, ptr, alloc_size, offset);
			if (err < 0) {
				err = -errno;
				goto err_out_unmap;
			}
			if (err == 0) {
				err = -EPIPE;
				goto err_out_unmap;
			}

			alloc_size -= err;
			offset += err;
			ptr += err;
		}

		m.data = adata;
	}

	memset(csum, 0, sizeof(csum));
	f = m.data + wc->total_size - sizeof(struct eblob_disk_footer);
	if (!memcmp(csum, f->csum, sizeof(f->csum))) {
		err = 0;
		goto err_out_unmap;
	}
	eblob_hash(b, csum, sizeof(csum), m.data + sizeof(struct eblob_disk_control), wc->total_data_size);
	if (memcmp(csum, f->csum, sizeof(f->csum))) {
		/*
		 * TODO: Replace non standard EBADFD with something POSIX-like
		 * i.e. EIO
		 */
		err = -EBADFD;
		goto err_out_unmap;
	}

	err = 0;

err_out_unmap:
	if (adata)
		free(adata);
	else
		eblob_data_unmap(&m);
err_out_exit:
	return err;
}

/**
 * eblob_read_nolock() - returns @fd, @offset and @size of data for given key.
 * Caller should the read data manually.
 */
static int eblob_read_nolock(struct eblob_backend *b, struct eblob_key *key, int *fd, uint64_t *offset, uint64_t *size, int type, int csum)
{
	struct eblob_write_control wc;
	int err, compressed = 0;

	memset(&wc, 0, sizeof(struct eblob_write_control));

	wc.type = type;
	err = eblob_fill_write_control_from_ram(b, key, &wc, 0);
	if (err < 0) {
		eblob_log(b->cfg.log, EBLOB_LOG_ERROR, "blob: %s: eblob_read: eblob_fill_write_control_from_ram: type: %d: %d.\n",
				eblob_dump_id(key->id), type, err);
		goto err_out_exit;
	}

	compressed = err;

	if (csum && !(b->cfg.blob_flags & EBLOB_NO_FOOTER)) {
		err = eblob_csum_ok(b, &wc);
		if (err) {
			eblob_dump_wc(b, key, &wc, "eblob_read_nolock: checksum verification failed", err);
			goto err_out_exit;
		}
	}

	if (!wc.on_disk) {
		struct eblob_disk_control dc;
		uint64_t rem = eblob_bswap64(BLOB_DISK_CTL_REMOVE);

		/*
		 * Check case when object was actually removed on disk, but
		 * this was not updated in RAM yet
		 */
		err = pread(wc.index_fd, &dc, sizeof(dc), wc.ctl_index_offset);
		if (err != sizeof(dc)) {
			err = -errno;
			eblob_log(b->cfg.log, EBLOB_LOG_ERROR, "blob: %s: eblob_read: pread-index: fd: %d: offset: %llu: %d.\n",
					eblob_dump_id(key->id), wc.index_fd, (unsigned long long)wc.ctl_index_offset, err);
			goto err_out_exit;
		}

		if (dc.flags & rem) {
			eblob_log(b->cfg.log, EBLOB_LOG_ERROR, "blob: %s: eblob_read: index-removed: fd: %d: offset: %llu: %d.\n",
					eblob_dump_id(key->id), wc.index_fd, (unsigned long long)wc.ctl_index_offset, err);
			err = -ENOENT;
			eblob_remove_type(b, key, type);
			goto err_out_exit;
		}
	}

	eblob_log(b->cfg.log, EBLOB_LOG_NOTICE, "blob: %s: eblob_read: Ok: "
			"data_fd: %d, ctl_data_offset: %llu, data_offset: %llu, index_fd: %d, index_offset: %llu, "
			"size: %llu, total(disk)_size: %llu, on_disk: %d, want-csum: %d\n",
			eblob_dump_id(key->id),
			wc.data_fd, (unsigned long long)wc.ctl_data_offset, (unsigned long long)wc.data_offset,
			wc.index_fd, (unsigned long long)wc.ctl_index_offset,
			(unsigned long long)wc.size, (unsigned long long)wc.total_size, wc.on_disk, csum);

	*fd = wc.data_fd;
	*size = wc.size;
	*offset = wc.data_offset;

	err = compressed;

err_out_exit:
	return err;
}

int eblob_read(struct eblob_backend *b, struct eblob_key *key, int *fd, uint64_t *offset, uint64_t *size, int type)
{
	int err;

	err = eblob_read_nolock(b, key, fd, offset, size, type, 1);
	return err;
}

int eblob_read_nocsum(struct eblob_backend *b, struct eblob_key *key, int *fd, uint64_t *offset, uint64_t *size, int type)
{
	int err;

	err = eblob_read_nolock(b, key, fd, offset, size, type, 0);
	return err;
}

/**
 * eblob_data_map() - mmap(2) data with respect to Linux alignment requirements.
 */
int eblob_data_map(struct eblob_map_fd *map)
{
	uint64_t off;
	long page_size = sysconf(_SC_PAGE_SIZE);
	int err = 0;

	off = map->offset & ~(page_size - 1);
	map->mapped_size = ALIGN(map->size + map->offset - off, page_size);

	map->mapped_data = mmap(NULL, map->mapped_size, PROT_READ | PROT_WRITE, MAP_SHARED, map->fd, off);
	if (map->mapped_data == MAP_FAILED) {
		err = -errno;
		goto err_out_exit;
	}

	map->data = map->mapped_data + map->offset - off;

err_out_exit:
	return err;
}

void eblob_data_unmap(struct eblob_map_fd *map)
{
	if (map->mapped_data && map->mapped_size)
		munmap(map->mapped_data, map->mapped_size);
}

/**
 * eblob_read_data() - unlike eblob_read it mmaps data, reads it
 * adjusting @dst pointer and manages compressed data.
 * @key:	hashed key to read
 * @offset:	offset inside record
 * @dst:	pointer to destination pointer
 * @size:	pointer to store size of data
 * @type:	column of the @key
 */
int eblob_read_data(struct eblob_backend *b, struct eblob_key *key, uint64_t offset, char **dst, uint64_t *size, int type)
{
	int err, compress = 0;
	struct eblob_map_fd m;

	memset(&m, 0, sizeof(m));

	err = eblob_read_nolock(b, key, &m.fd, &m.offset, &m.size, type, 1);
	if (err < 0)
		goto err_out_exit;

	if (err > 0)
		compress = 1;

	if (offset >= m.size) {
		err = -E2BIG;
		goto err_out_exit;
	}

	m.offset += offset;
	m.size -= offset;

	if (*size && m.size > *size)
		m.size = *size;
	else
		*size = m.size;

	err = eblob_data_map(&m);
	if (err)
		goto err_out_exit;

	if (compress) {
		err = eblob_decompress(m.data, m.size, dst, size);

		eblob_log(b->cfg.log, EBLOB_LOG_NOTICE, "blob: %s: read compress: %llu -> %llu: %d\n",
				eblob_dump_id(key->id),
				(unsigned long long)m.size, (unsigned long long)*size, err);

		if (err)
			goto err_out_unmap;
	} else {
		void *data;

		data = malloc(m.size);
		if (!data) {
			err = -ENOMEM;
			goto err_out_unmap;
		}

		memcpy(data, m.data, m.size);

		*size = m.size;
		*dst = data;
	}

err_out_unmap:
	eblob_data_unmap(&m);
err_out_exit:
	return err;
}

/**
 * eblob_sync() - sync thread.
 * Ones in a while syncs all bases of all columns of current blob to disk.
 */
static void *eblob_sync(void *data)
{
	struct eblob_backend *b = data;
	int i, sleep_time = b->cfg.sync;

	while (b->cfg.sync && !b->need_exit) {
		if (sleep_time != 0) {
			sleep(1);
			--sleep_time;
			continue;
		}

		pthread_mutex_lock(&b->lock);
		for (i = 0; i <= b->max_type; ++i) {
			struct eblob_base_type *t = &b->types[i];
			struct eblob_base_ctl *ctl;

			list_for_each_entry(ctl, &t->bases, base_entry) {
				fsync(ctl->data_fd);
				fsync(ctl->index_fd);
			}
		}
		pthread_mutex_unlock(&b->lock);

		sleep_time = b->cfg.sync;
	}

	return NULL;
}

void eblob_cleanup(struct eblob_backend *b)
{
	int i;

	b->need_exit = 1;
	pthread_join(b->sync_tid, NULL);
	pthread_join(b->defrag_tid, NULL);

	eblob_base_types_cleanup(b);

	eblob_hash_exit(b->hash);

	for (i = b->l2hash_max; i >= 0; i--)
		eblob_l2hash_destroy(b->l2hash[i]);
<<<<<<< HEAD
=======
	free(b->l2hash);
>>>>>>> 7809b3c8

	free(b->cfg.file);

	eblob_stat_cleanup(&b->stat);

	free(b);
}

struct eblob_backend *eblob_init(struct eblob_config *c)
{
	struct eblob_backend *b;
	char stat_file[256];
	int err;

	eblob_log(c->log, EBLOB_LOG_ERROR, "blob: start\n");

	b = malloc(sizeof(struct eblob_backend));
	if (!b) {
		err = -ENOMEM;
		goto err_out_exit;
	}

	memset(b, 0, sizeof(struct eblob_backend));

	b->max_type = -1;

	snprintf(stat_file, sizeof(stat_file), "%s.stat", c->file);
	err = eblob_stat_init(&b->stat, stat_file);
	if (err) {
		eblob_log(c->log, EBLOB_LOG_ERROR, "blob: eblob_stat_init failed: %s: %s %d.\n", stat_file, strerror(-err), err);
		goto err_out_free;
	}

	if (!c->blob_size)
		c->blob_size = EBLOB_BLOB_DEFAULT_BLOB_SIZE;

	if (!c->iterate_threads)
		c->iterate_threads = 1;

	if (!c->records_in_blob)
		c->records_in_blob = EBLOB_BLOB_DEFAULT_RECORDS_IN_BLOB;

	if (!c->cache_size)
		c->cache_size = EBLOB_BLOB_DEFAULT_CACHE_SIZE;

	if (!c->defrag_timeout)
		c->defrag_timeout = EBLOB_DEFAULT_DEFRAG_TIMEOUT;
	if (!c->defrag_percentage || (c->defrag_percentage < 0) || (c->defrag_percentage > 100))
		c->defrag_percentage = EBLOB_DEFAULT_DEFRAG_PERCENTAGE;

	memcpy(&b->cfg, c, sizeof(struct eblob_config));

	b->cfg.file = strdup(c->file);
	if (!b->cfg.file) {
		err = -ENOMEM;
		goto err_out_stat_free;
	}

	err = pthread_mutex_init(&b->lock, NULL);
	if (err) {
		err = -errno;
		goto err_out_free_file;
	}

	b->l2hash_max = -1;
	err = pthread_mutex_init(&b->l2hash_lock, NULL);
	if (err) {
		err = -errno;
		goto err_out_lock_destroy;
	}

	b->hash = eblob_hash_init(b->cfg.cache_size, &err);
	if (!b->hash) {
		eblob_log(b->cfg.log, EBLOB_LOG_ERROR, "blob: hash initialization failed: %s %d.\n", strerror(-err), err);
		goto err_out_l2hash_lock_destroy;
	}

	err = eblob_load_data(b);
	if (err) {
		eblob_log(b->cfg.log, EBLOB_LOG_ERROR, "blob: index iteration failed: %d.\n", err);
		goto err_out_hash_destroy;
	}

	err = pthread_create(&b->sync_tid, NULL, eblob_sync, b);
	if (err) {
		eblob_log(b->cfg.log, EBLOB_LOG_ERROR, "blob: eblob_sync thread creation failed: %d.\n", err);
		goto err_out_cleanup;
	}

	err = pthread_create(&b->defrag_tid, NULL, eblob_defrag, b);
	if (err) {
		eblob_log(b->cfg.log, EBLOB_LOG_ERROR, "blob: eblob_defrag thread creation failed: %d.\n", err);
		goto err_out_join_sync;
	}

	return b;

err_out_join_sync:
	b->need_exit = 1;
	pthread_join(b->sync_tid, NULL);
err_out_cleanup:
	eblob_base_types_cleanup(b);
err_out_hash_destroy:
	eblob_hash_exit(b->hash);
err_out_l2hash_lock_destroy:
	pthread_mutex_destroy(&b->l2hash_lock);
err_out_lock_destroy:
	pthread_mutex_destroy(&b->lock);
err_out_free_file:
	free(b->cfg.file);
err_out_stat_free:
	eblob_stat_cleanup(&b->stat);
err_out_free:
	free(b);
err_out_exit:
	return NULL;
}

unsigned long long eblob_total_elements(struct eblob_backend *b)
{
	return b->stat.disk;
}

int eblob_write_hashed(struct eblob_backend *b, const void *key, const uint64_t ksize,
		const void *data, const uint64_t offset, const uint64_t dsize,
		const uint64_t flags, int type)
{
	struct eblob_key ekey;

	eblob_hash(b, ekey.id, sizeof(ekey.id), key, ksize);

	return eblob_write(b, &ekey, (void *)data, offset, dsize, flags, type);
}

int eblob_read_hashed(struct eblob_backend *b, const void *key, const uint64_t ksize,
		int *fd, uint64_t *offset, uint64_t *size, int type)
{
	struct eblob_key ekey;

	eblob_hash(b, ekey.id, sizeof(ekey.id), key, ksize);

	return eblob_read(b, &ekey, fd, offset, size, type);
}

int eblob_remove_hashed(struct eblob_backend *b, const void *key, const uint64_t ksize, int type)
{
	struct eblob_key ekey;

	eblob_hash(b, ekey.id, sizeof(ekey.id), key, ksize);

	return eblob_remove(b, &ekey, type);
}

int eblob_get_types(struct eblob_backend *b, int **typesp)
{
	struct eblob_base_type *type;
	int types_num, i;
	int *types;

	types_num = b->max_type + 1;
	if (types_num <= 1)
		return -ENOENT;

	types = (int *)malloc(sizeof(int) * types_num);
	memset(types, 0, sizeof(int) * types_num);

	for (i = 0; i <= b->max_type; ++i) {
		type = &b->types[i];
		types[i] = type->type;
	}

	*typesp = types;

	return types_num;
}<|MERGE_RESOLUTION|>--- conflicted
+++ resolved
@@ -1902,10 +1902,7 @@
 
 	for (i = b->l2hash_max; i >= 0; i--)
 		eblob_l2hash_destroy(b->l2hash[i]);
-<<<<<<< HEAD
-=======
 	free(b->l2hash);
->>>>>>> 7809b3c8
 
 	free(b->cfg.file);
 
