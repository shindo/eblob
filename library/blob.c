--- conflicted
+++ resolved
@@ -353,16 +353,12 @@
 	return ctl->err;
 }
 
-<<<<<<< HEAD
-int blob_mark_index_removed(int fd, off_t offset)
-=======
 /**
  * blob_mark_index_removed() - marks entry removed in index/data file
  * @fd:		opened for write file descriptor of index
  * @offset:	position of entry's disk control in index
  */
-static int blob_mark_index_removed(int fd, off_t offset)
->>>>>>> 0806fe23
+int blob_mark_index_removed(int fd, off_t offset)
 {
 	uint64_t flags = eblob_bswap64(BLOB_DISK_CTL_REMOVE);
 	int err;
@@ -687,12 +683,8 @@
  * NB! splice() does not allow to transfer data when in and out
  * file descriptors are the same or refer to the same file
  */
-<<<<<<< HEAD
 
 int eblob_splice_data_one(int *fds, int fd_in, uint64_t *off_in,
-=======
-static int eblob_splice_data_one(int *fds, int fd_in, uint64_t *off_in,
->>>>>>> 0806fe23
 		int fd_out, uint64_t *off_out, ssize_t len)
 {
 	int err;
@@ -1180,15 +1172,11 @@
 	return err;
 }
 
-<<<<<<< HEAD
-int eblob_write_commit_ll(struct eblob_backend *b, unsigned char *csum, unsigned int csize,
-=======
 /**
  * eblob_write_commit_ll() - low-level commit phase computes checksum and
  * writes footer.
  */
-static int eblob_write_commit_ll(struct eblob_backend *b, unsigned char *csum, unsigned int csize,
->>>>>>> 0806fe23
+int eblob_write_commit_ll(struct eblob_backend *b, unsigned char *csum, unsigned int csize,
 		struct eblob_write_control *wc)
 {
 	off_t offset = wc->ctl_data_offset + wc->total_size - sizeof(struct eblob_disk_footer);
