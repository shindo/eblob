/*
 * 2008+ Copyright (c) Evgeniy Polyakov <zbr@ioremap.net>
 * All rights reserved.
 *
 * This file is part of Eblob.
 * 
 * Eblob is free software: you can redistribute it and/or modify
 * it under the terms of the GNU Lesser General Public License as published by
 * the Free Software Foundation, either version 3 of the License, or
 * (at your option) any later version.
 * 
 * Eblob is distributed in the hope that it will be useful,
 * but WITHOUT ANY WARRANTY; without even the implied warranty of
 * MERCHANTABILITY or FITNESS FOR A PARTICULAR PURPOSE.  See the
 * GNU Lesser General Public License for more details.
 * 
 * You should have received a copy of the GNU General Public License
 * along with Eblob.  If not, see <http://www.gnu.org/licenses/>.
 */

/*
 * Blob management functions.
 * Mostly consists of user accessible API, briefly described in "blob.h"
 */

#include "features.h"

#include "blob.h"
#include "crypto/sha512.h"

#include <sys/types.h>
#include <sys/stat.h>
#include <sys/statvfs.h>
#include <sys/socket.h>
#include <sys/mman.h>
#include <sys/wait.h>
#include <sys/time.h>

#include <assert.h>
#include <errno.h>
#include <fcntl.h>
#include <inttypes.h>
#include <libgen.h>
#include <limits.h>
#include <pthread.h>
#include <stdio.h>
#include <stdlib.h>
#include <string.h>
#include <time.h>
#include <unistd.h>

#include "react/eblob_react.h"

#define DIFF(s, e) ((e).tv_sec - (s).tv_sec) * 1000000 + ((e).tv_usec - (s).tv_usec)

struct eblob_iterate_priv {
	struct eblob_iterate_control *ctl;
	void *thread_priv;
};

struct eblob_iterate_local {
	struct eblob_iterate_priv	*iter_priv;
	struct eblob_disk_control	*dc, *last_valid_dc;
	int				num, pos;
	long long			index_offset, last_valid_offset;
};

/**
 * eblob_mutex_init() - Inits adaptive mutex if possible
 */
int eblob_mutex_init(pthread_mutex_t *mutex)
{
	pthread_mutexattr_t attr;
	int err;

	err = pthread_mutexattr_init(&attr);
	if (err != 0) {
		err = -err;
		goto err_out_exit;
	}

#ifdef PTHREAD_MUTEX_ADAPTIVE_NP
	pthread_mutexattr_settype(&attr, PTHREAD_MUTEX_ADAPTIVE_NP);
#else
	pthread_mutexattr_settype(&attr, PTHREAD_MUTEX_DEFAULT);
#endif

	err = pthread_mutex_init(mutex, &attr);
	if (err) {
		err = -err;
		goto err_out_destroy;
	}

err_out_destroy:
	pthread_mutexattr_destroy(&attr);
err_out_exit:
	return err;
}
/**
 * eblob_get_index_fd() - Helper function that returns either sort.fd or
 * index_fd from bctl depending on what's available
 *
 * This function is only useful for old(unsorted) blobs that have different
 * index_fd and sort.fd
 */
int eblob_get_index_fd(struct eblob_base_ctl *bctl)
{
	if (bctl == NULL)
		return -EINVAL;

	return bctl->sort.fd >= 0 ? bctl->sort.fd : bctl->index_fd;
}

/**
 * eblob_base_wait_locked() - wait until number of bctl users inside critical
 * region reaches zero.
 * NB! To avoid race conditions bctl remains locked.
 */
void eblob_base_wait_locked(struct eblob_base_ctl *bctl)
{
	assert(bctl != NULL);

	pthread_mutex_lock(&bctl->lock);
	while (bctl->critness != 0) {
		pthread_cond_wait(&bctl->critness_wait, &bctl->lock);
	}
}

/**
 * eblob_base_wait() - wait until all pending writes are finished.
 */
void eblob_base_wait(struct eblob_base_ctl *bctl)
{
	eblob_base_wait_locked(bctl);
	pthread_mutex_unlock(&bctl->lock);
}

/**
 * eblob_bctl_hold() - prevents iterators from seeing inconsistent data state.
 */
void eblob_bctl_hold(struct eblob_base_ctl *bctl)
{
	assert(bctl != NULL);
	assert(bctl->critness >= 0);

	pthread_mutex_lock(&bctl->lock);
	bctl->critness++;
	pthread_mutex_unlock(&bctl->lock);
}

/**
 * eblob_bctl_release() - allows iterators to proceed
 */
void eblob_bctl_release(struct eblob_base_ctl *bctl)
{
	assert(bctl != NULL);
	assert(bctl->critness > 0);

	pthread_mutex_lock(&bctl->lock);
	bctl->critness--;
	if (bctl->critness == 0)
		pthread_cond_broadcast(&bctl->critness_wait);
	pthread_mutex_unlock(&bctl->lock);
}

/*!
 * Writes all \a iov wrt record position in base
 */
static int eblob_writev_raw(struct eblob_key *key, struct eblob_write_control *wc,
		const struct eblob_iovec *iov, uint16_t iovcnt)
{
	const uint64_t offset_min = wc->ctl_data_offset + sizeof(struct eblob_disk_control);
	const uint64_t offset_max = wc->ctl_data_offset + wc->total_size;
	const struct eblob_iovec *tmp;
	int err = -EFAULT;

	assert(wc != NULL);
	assert(wc->bctl != NULL);
	assert(key != NULL);
	assert(iov != NULL);

	/*
	 * Hack: decrease size and offset of EXTHDR & APPEND record by the size
	 * of 0th iov.
	 */
	if ((wc->flags & BLOB_DISK_CTL_EXTHDR)
			&& (wc->flags & BLOB_DISK_CTL_APPEND)) {
		/* Sanity */
		if (wc->total_data_size < iov->size)
			return -ERANGE;
		wc->data_offset -= iov->size;
		wc->total_data_size -= iov->size;
	}

	for (tmp = iov; tmp < iov + iovcnt; ++tmp) {
		uint64_t offset = wc->data_offset + tmp->offset;

		/* Hack: for extended records we should override offset of iov[0] */
		if ((tmp == iov) && (wc->flags & BLOB_DISK_CTL_EXTHDR))
			offset = offset_min;

		EBLOB_WARNX(wc->bctl->back->cfg.log, EBLOB_LOG_DEBUG, "%s: writev: fd: %d"
				", iov_size: %" PRIu64 ", iov_offset: %" PRIu64
				", offset: %" PRIu64, eblob_dump_id(key->id),
				wc->bctl->data_fd, tmp->size, tmp->offset, offset);

		/* Sanity - do not write outside of the record */
		if (offset + tmp->size > offset_max || offset < offset_min) {
			err = -ERANGE;
			goto err_exit;
		}

		err = __eblob_write_ll(wc->bctl->data_fd, tmp->base, tmp->size, offset);
		if (err != 0)
			goto err_exit;
	}

err_exit:
	return err;
}

/**
 * eblob_check_record() - performs various checks on given record to check it's
 * validity.
 */
int eblob_check_record(const struct eblob_base_ctl *bctl,
		const struct eblob_disk_control *dc)
{
	const uint64_t hdr_size = sizeof(struct eblob_disk_control);

	assert(dc != NULL);
	assert(bctl != NULL);
	assert(bctl->back != NULL);

	/*
	 * Check record itself
	 */
	if (dc->disk_size < dc->data_size + hdr_size) {
		eblob_log(bctl->back->cfg.log, EBLOB_LOG_ERROR,
				"blob: malformed entry: disk_size is less than data_size + hdr_size: "
				"pos: %" PRIu64 ", data_size: %" PRIu64 ", disk_size: %" PRIu64 "\n",
				dc->position, dc->data_size, dc->disk_size);
		/* Hack for blob versions that leaved zero-filled "holes" in index. */
		if (dc->disk_size == 0 && dc->data_size == 0) {
			eblob_log(bctl->back->cfg.log, EBLOB_LOG_ERROR,
					"blob: zero-sized entry: key: %s, pos: %" PRIu64 "\n",
					eblob_dump_id(dc->key.id), dc->position);
			eblob_log(bctl->back->cfg.log, EBLOB_LOG_ERROR,
					"blob: running `eblob_merge` on '%s' should help\n",
					bctl->name);
		} else {
			return -ESPIPE;
		}
	}

	/*
	 * Check bounds inside bctl
	 */
	if (dc->position + dc->disk_size > bctl->data_size) {
		eblob_log(bctl->back->cfg.log, EBLOB_LOG_ERROR,
				"blob: malformed entry: position + data_size is outside of blob: "
				"pos: %" PRIu64 ", disk_size: %" PRIu64 ", bctl_size: %llu\n",
				dc->position, dc->disk_size, bctl->data_size);
		return -ESPIPE;
	}

	return 0;
}

/**
 * eblob_check_disk_one() - checks one entry of a blob and calls iterator
 * callback on it
 */
static int eblob_check_disk_one(struct eblob_iterate_local *loc)
{
	struct eblob_iterate_priv *iter_priv = loc->iter_priv;
	struct eblob_iterate_control *ctl = iter_priv->ctl;
	struct eblob_base_ctl *bc = ctl->base;
	struct eblob_disk_control *dc = &loc->dc[loc->pos];
	struct eblob_ram_control rc;
	int err;

	if (bc->data == NULL)
		return -EAGAIN;

	memset(&rc, 0, sizeof(rc));

	eblob_convert_disk_control(dc);

	/* Check record for validity */
	err = eblob_check_record(bc, dc);
	if (err != 0) {
		eblob_log(ctl->log, EBLOB_LOG_ERROR,
				"blob: eblob_check_record: offset: %llu\n",
				loc->index_offset);
		goto err_out_exit;
	}

	/* Save last non-corrupted dc position */
	loc->last_valid_offset = loc->index_offset;
	loc->last_valid_dc = dc;

	rc.index_offset = loc->index_offset;
	rc.data_offset = dc->position;
	rc.size = dc->data_size;
	rc.bctl = bc;

	if ((ctl->flags & EBLOB_ITERATE_FLAGS_ALL)
			&& !(ctl->flags & EBLOB_ITERATE_FLAGS_READONLY)
			&& !(dc->flags & BLOB_DISK_CTL_REMOVE)) {
		struct eblob_disk_control *dc_data = (struct eblob_disk_control *)(bc->data + dc->position);
		if (dc_data->flags & BLOB_DISK_CTL_REMOVE) {
			eblob_log(ctl->log, EBLOB_LOG_INFO,
					"blob: %s: key removed(0x%" PRIx64 ") in blob(%d), but not in index(%d), fixing\n",
					eblob_dump_id(dc->key.id), dc_data->flags, bc->data_fd, eblob_get_index_fd(bc));
			dc->flags |= BLOB_DISK_CTL_REMOVE;
			err = __eblob_write_ll(eblob_get_index_fd(bc), dc,
					sizeof(struct eblob_disk_control), loc->index_offset);
			if (err)
				goto err_out_exit;
		}
	}

	eblob_log(ctl->log, EBLOB_LOG_DEBUG, "blob: %s: pos: %" PRIu64 ", disk_size: %" PRIu64
			", data_size: %" PRIu64 ", flags: 0x%" PRIx64 "\n",
			eblob_dump_id(dc->key.id), dc->position,
			dc->disk_size, dc->data_size, dc->flags);

	if ((ctl->flags & EBLOB_ITERATE_FLAGS_INITIAL_LOAD)
			&& (dc->flags & BLOB_DISK_CTL_REMOVE)) {
		eblob_stat_inc(bc->stat, EBLOB_LST_RECORDS_REMOVED);
		eblob_stat_add(bc->stat, EBLOB_LST_REMOVED_SIZE, dc->disk_size);
	}

	if ((dc->flags & BLOB_DISK_CTL_REMOVE) ||
			((bc->sort.fd >= 0) && !(ctl->flags & EBLOB_ITERATE_FLAGS_ALL))) {
		err = 0;
		goto err_out_exit;
	}

	err = ctl->iterator_cb.iterator(dc, &rc, bc->data + dc->position + sizeof(struct eblob_disk_control),
			ctl->priv, iter_priv->thread_priv);

err_out_exit:
	return err;
}

/**
 * eblob_check_disk() - calls eblob_check_disk_one on each entry in loc->dc
 */
static int eblob_check_disk(struct eblob_iterate_local *loc)
{
	int err;

	for (loc->pos = 0; loc->pos < loc->num; ++loc->pos) {
		err = eblob_check_disk_one(loc);
		if (err < 0)
			return err;

		loc->index_offset += sizeof(struct eblob_disk_control);
	}

	return 0;
}

/**
 * eblob_blob_iterator() - one iterator thread.
 *
 * Splits data into `local_max_num' chunks and passes them to
 * eblob_check_disk()
 */
static void *eblob_blob_iterator(void *data)
{
	struct eblob_iterate_priv *iter_priv = data;
	struct eblob_iterate_control *ctl = iter_priv->ctl;
	struct eblob_base_ctl *bc = ctl->base;

	int local_max_num = 1024;
	struct eblob_disk_control dc[local_max_num];
	struct eblob_iterate_local loc;
	int err = 0;
	/*
	 * TODO: We should probably use unsorted index because order of records
	 * in it is identical to order of records in data blob.
	 */
	int index_fd = eblob_get_index_fd(bc);
	static int hdr_size = sizeof(struct eblob_disk_control);

	memset(&loc, 0, sizeof(loc));

	loc.iter_priv = iter_priv;

	while (ACCESS_ONCE(ctl->thread_num) > 0) {
		/* Wait until all pending writes are finished and lock */
		pthread_mutex_lock(&bc->lock);

		if (ACCESS_ONCE(ctl->thread_num) == 0) {
			err = 0;
			goto err_out_unlock;
		}

		/* TODO: Rewrite me using __eblob_read_ll() */
		err = pread(index_fd, dc, hdr_size * local_max_num, ctl->index_offset);
		if (err != hdr_size * local_max_num) {
			if (err < 0) {
				err = -errno;
				goto err_out_unlock;
			}

			local_max_num = err / hdr_size;
			if (local_max_num == 0) {
				err = 0;
				goto err_out_unlock;
			}
		}

		if (ctl->index_offset + local_max_num * hdr_size > ctl->index_size) {
			eblob_log(ctl->log, EBLOB_LOG_ERROR, "blob: index grew under us, iteration stops: "
					"index_offset: %llu, index_size: %llu, eblob_data_size: %llu, local_max_num: %d, "
					"index_offset+local_max_num: %llu, but wanted less than index_size.\n",
					ctl->index_offset, ctl->index_size, ctl->data_size, local_max_num,
					ctl->index_offset + local_max_num * hdr_size);
			err = 0;
			goto err_out_unlock;
		}

		loc.index_offset = ctl->index_offset;

		ctl->index_offset += hdr_size * local_max_num;
		pthread_mutex_unlock(&bc->lock);

		loc.dc = dc;
		loc.pos = 0;
		loc.num = local_max_num;

		/*
		 * Hold btcl for duration of one batch - thus nobody can
		 * invalidate bctl->data
		 */
		eblob_bctl_hold(bc);
		err = eblob_check_disk(&loc);
		eblob_bctl_release(bc);
		if (err)
			goto err_out_check;
	}

	goto err_out_check;

err_out_unlock:
	pthread_mutex_unlock(&bc->lock);
err_out_check:
	/*
	 * Returning error from iterator callback is dangerous - iterator stops
	 */
	ctl->thread_num = 0;

	eblob_log(ctl->log, EBLOB_LOG_INFO, "blob-0.%d: iterated: data_fd: %d, index_fd: %d, "
			"data_size: %llu, index_offset: %llu\n",
			bc->index, bc->data_fd, index_fd, ctl->data_size, ctl->index_offset);

	/*
	 * On open we are trying to auto-fix broken blobs by truncating them to
	 * the last parsed entry.
	 *
	 * NB! This is questionable behaviour.
	 */
	if (!(ctl->flags & EBLOB_ITERATE_FLAGS_ALL)) {
		pthread_mutex_lock(&bc->lock);

		bc->data_offset = bc->data_size;
		bc->index_offset = ctl->index_offset;

		/* If we have only internal error */
		if (err && !ctl->err) {
			/*
			 * Get last valid index pointer if it's possible, read corresponding
			 * record from blob and truncate index to current offset.
			 */
			if (loc.last_valid_dc != NULL) {
				struct eblob_disk_control data_dc;
				struct eblob_disk_control idc;

				/* Last valid dc and it's offset */
				idc = *loc.last_valid_dc;
				ctl->index_offset = loc.last_valid_offset;
				eblob_convert_disk_control(&idc);

				memcpy(&data_dc, bc->data + idc.position, hdr_size);
				eblob_convert_disk_control(&data_dc);

				bc->data_offset = idc.position + data_dc.disk_size;

				eblob_log(ctl->log, EBLOB_LOG_ERROR, "blob: truncating eblob to: data_fd: %d, index_fd: %d, "
						"data_size(was): %llu, data_offset: %" PRIu64 ", "
						"data_position: %" PRIu64 ", disk_size: %" PRIu64 ", index_offset: %llu\n",
						bc->data_fd, index_fd, ctl->data_size, bc->data_offset, idc.position, idc.disk_size,
						ctl->index_offset);

				err = ftruncate(index_fd, ctl->index_offset);
				if (err == -1) {
					eblob_log(ctl->log, EBLOB_LOG_ERROR,
							"blob: truncation failed: fd: %d, err: %d\n", index_fd, -errno);
					ctl->err = -errno;
				}
			}
		}
		pthread_mutex_unlock(&bc->lock);
	}

	/*
	 * Propagate internal error to caller thread if not already set.
	 * This is racy, but OK since we can't decide which thread's
	 * error is more important anyway.
	 */
	if (ctl->err == 0 && err != 0)
		ctl->err = err;

	return NULL;
}

/**
 * eblob_blob_iterate() - eblob forward iterator.
 * Creates and initialized iterator threads.
 */
int eblob_blob_iterate(struct eblob_iterate_control *ctl)
{
	int i, err, thread_num = ctl->thread_num;
	int created = 0, inited = 0;
	pthread_t tid[ctl->thread_num];
	struct eblob_iterate_priv iter_priv[ctl->thread_num];

	/* Wait until nobody uses bctl->data */
	eblob_base_wait_locked(ctl->base);
	err = eblob_base_setup_data(ctl->base, 0);
	if (err) {
		pthread_mutex_unlock(&ctl->base->lock);
		ctl->err = err;
		goto err_out_exit;
	}

	ctl->index_offset = 0;
	ctl->data_size = ctl->base->data_size;
	ctl->index_size = ctl->base->index_size;
	pthread_mutex_unlock(&ctl->base->lock);

	for (i = 0; i < thread_num; ++i) {
		iter_priv[i].ctl = ctl;
		iter_priv[i].thread_priv = NULL;

		if (ctl->iterator_cb.iterator_init) {
			err = ctl->iterator_cb.iterator_init(ctl, &iter_priv[i].thread_priv);
			if (err) {
				ctl->err = err;
				eblob_log(ctl->log, EBLOB_LOG_ERROR, "blob: failed to init iterator: %d.\n", err);
				break;
			}
			inited++;
		}

		err = pthread_create(&tid[i], NULL, eblob_blob_iterator, &iter_priv[i]);
		if (err) {
			ctl->err = err;
			eblob_log(ctl->log, EBLOB_LOG_ERROR, "blob: failed to create iterator thread: %d.\n", err);
			break;
		}
		created++;
	}

	for (i = 0; i < created; ++i) {
		pthread_join(tid[i], NULL);
	}

	for (i = 0; ctl->iterator_cb.iterator_free && i < inited; ++i) {
		ctl->iterator_cb.iterator_free(ctl, &iter_priv[i].thread_priv);
	}

	if ((ctl->err == -ENOENT) && eblob_total_elements(ctl->b))
		ctl->err = 0;

err_out_exit:
	return ctl->err;
}

/**
 * eblob_mark_index_removed() - marks entry removed in index/data file
 * @fd:		opened for write file descriptor of index
 * @offset:	position of entry's disk control in index
 */
int eblob_mark_index_removed(int fd, uint64_t offset)
{
	uint64_t flags = eblob_bswap64(BLOB_DISK_CTL_REMOVE);

	return __eblob_write_ll(fd, &flags, sizeof(flags), offset + offsetof(struct eblob_disk_control, flags));
}

/**
 * eblob_dump_wc() - pretty-print write control structure
 */
static void eblob_dump_wc(struct eblob_backend *b, struct eblob_key *key, struct eblob_write_control *wc, const char *str, int err)
{
	int log_level = EBLOB_LOG_NOTICE;

	if (err < 0)
		log_level = EBLOB_LOG_ERROR;

	eblob_log(b->cfg.log, log_level, "blob: %s: i%d: %s: position: %" PRIu64 ", "
			"offset: %" PRIu64 ", size: %" PRIu64 ", flags: 0x%" PRIx64 ", "
			"total data size: %" PRIu64 ", disk-size: %" PRIu64 ", "
			"data_fd: %d, index_fd: %d, bctl: %p: %d\n",
			eblob_dump_id(key->id), wc->index, str, wc->ctl_data_offset,
			wc->offset, wc->size, wc->flags, wc->total_data_size, wc->total_size,
			wc->data_fd, wc->index_fd, wc->bctl, err);
}

/**
 * eblob_mark_entry_removed() - Mark entry as removed in both index and data file.
 *
 * Also updates stats and syncs data.
 *
 * TODO: We can add task to periodic thread to punch holes (do fadvise
 * FALLOC_FL_PUNCH_HOLE) in data files. This will free space utilized by
 * removed entries.
 */
static int eblob_mark_entry_removed(struct eblob_backend *b,
		struct eblob_key *key, struct eblob_ram_control *old)
{
	int err;

	/* Add entry to list of removed entries */
	if (eblob_binlog_enabled(&old->bctl->binlog)) {
		struct eblob_binlog_entry *entry;

		EBLOB_WARNX(b->cfg.log, EBLOB_LOG_NOTICE, "%s: appending key to binlog",
				eblob_dump_id(key->id));

		entry = eblob_binlog_entry_new(key);
		if (entry == NULL) {
			err = -ENOMEM;
			goto err;
		}

		err = eblob_binlog_append(&old->bctl->binlog, entry);
		if (err != 0) {
			EBLOB_WARNC(b->cfg.log, EBLOB_LOG_ERROR, -err,
					"%s: eblob_binlog_append: FAILED",
					eblob_dump_id(key->id));
			goto err;
		}
	}

	EBLOB_WARNX(b->cfg.log, EBLOB_LOG_NOTICE, "%s: index position: %" PRIu64 ", index_fd: %d, "
			"data position: %" PRIu64 ", data_fd: %d",
			eblob_dump_id(key->id), old->index_offset, eblob_get_index_fd(old->bctl),
			old->data_offset, old->bctl->data_fd);

	err = eblob_mark_index_removed(eblob_get_index_fd(old->bctl), old->index_offset);
	if (err != 0) {
		EBLOB_WARNX(b->cfg.log, EBLOB_LOG_ERROR,
				"%s: eblob_mark_index_removed: FAILED: index, fd: %d, err: %d",
				eblob_dump_id(key->id), old->bctl->index_fd, err);
		goto err;
	}

	err = eblob_mark_index_removed(old->bctl->data_fd, old->data_offset);
	if (err != 0) {
		EBLOB_WARNX(b->cfg.log, EBLOB_LOG_ERROR,
				"%s: eblob_mark_index_removed: FAILED: data, fd: %d, err: %d",
				eblob_dump_id(key->id), old->bctl->data_fd, err);
		goto err;
	}

	eblob_stat_inc(old->bctl->stat, EBLOB_LST_RECORDS_REMOVED);
	eblob_stat_add(old->bctl->stat, EBLOB_LST_REMOVED_SIZE, old->size);

	if (!b->cfg.sync) {
		eblob_fdatasync(old->bctl->data_fd);
		eblob_fdatasync(eblob_get_index_fd(old->bctl));
	}

err:
	EBLOB_WARNX(b->cfg.log, EBLOB_LOG_NOTICE, "%s: finished: %d",
			eblob_dump_id(key->id), err);
	return err;
}

/**
 * eblob_mark_entry_removed_purge() - remove entry from disk and memory.
 * FIXME: Rename!
 */
static int eblob_mark_entry_removed_purge(struct eblob_backend *b,
		struct eblob_key *key, struct eblob_ram_control *old)
{
	int err;

	assert(b != NULL);
	assert(key != NULL);
	assert(old != NULL);
	assert(old->bctl != NULL);

	/* Protect against datasort */
	pthread_mutex_lock(&old->bctl->lock);

	/* Remove from disk blob and index */
	err = eblob_mark_entry_removed(b, key, old);
	if (err)
		goto err;

	/* Remove from memory */
	err = eblob_cache_remove(b, key);
	if (err != 0 && err != -ENOENT) {
		EBLOB_WARNC(b->cfg.log, EBLOB_LOG_NOTICE, -err,
				"%s: eblob_cache_remove: FAILED: %d",
				eblob_dump_id(key->id), err);
		goto err;
	} else {
		err = 0;
	}

err:
	pthread_mutex_unlock(&old->bctl->lock);
	return err;
}

/**
 * eblob_wc_to_dc() - convert write control to disk control
 */
static void eblob_wc_to_dc(const struct eblob_key *key, const struct eblob_write_control *wc,
		struct eblob_disk_control *dc)
{
	assert(key != NULL);
	assert(wc != NULL);
	assert(dc != NULL);

	memcpy(&dc->key, key, sizeof(struct eblob_key));
	dc->flags = wc->flags;
	dc->data_size = wc->total_data_size;
	dc->disk_size = wc->total_size;
	dc->position = wc->ctl_data_offset;

	eblob_convert_disk_control(dc);
}

/**
 * eblob_commit_disk() - update on disk index with data from write control
 * @wc:		new data
 * @remove:	mark entry removed
 */
static int eblob_commit_disk(struct eblob_backend *b, struct eblob_key *key,
		struct eblob_write_control *wc, int remove)
{
	react_start_action(ACTION_EBLOB_COMMIT_DISK);

	struct eblob_disk_control dc;
	int err;

	if (remove)
		wc->flags |= BLOB_DISK_CTL_REMOVE;
	else
		wc->flags &= ~BLOB_DISK_CTL_REMOVE;

	eblob_wc_to_dc(key, wc, &dc);

	err = __eblob_write_ll(wc->index_fd, &dc, sizeof(dc), wc->ctl_index_offset);
	if (err) {
		eblob_dump_wc(b, key, wc, "eblob_commit_disk: ERROR-write-index", err);
		goto err_out_exit;
	}

	err = __eblob_write_ll(wc->data_fd, &dc, sizeof(dc), wc->ctl_data_offset);
	if (err) {
		eblob_dump_wc(b, key, wc, "eblob_commit_disk: ERROR-write-data", err);
		goto err_out_exit;
	}

	if (!b->cfg.sync)
		fsync(wc->index_fd);

	eblob_dump_wc(b, key, wc, "eblob_commit_disk", err);

err_out_exit:
	react_stop_action(ACTION_EBLOB_COMMIT_DISK);
	return err;
}

/**
 * __eblob_write_ll() - interruption-safe wrapper for pwrite(2)
 */
int __eblob_write_ll(int fd, void *data, size_t size, off_t offset)
{
	react_start_action(ACTION_EBLOB_WRITE_LL);
	int err = 0;
	ssize_t bytes;

	while (size) {
again:
		bytes = pwrite(fd, data, size, offset);
		if (bytes == -1) {
			if (errno == -EINTR)
				goto again;
			err = -errno;
			goto err_out_exit;
		}
		data += bytes;
		size -= bytes;
		offset += bytes;
	}
err_out_exit:
	react_stop_action(ACTION_EBLOB_WRITE_LL);
	return err;
}

/**
 * __eblob_read_ll() - interruption-safe wrapper for pread(2)
 */
int __eblob_read_ll(int fd, void *data, size_t size, off_t offset)
{
	ssize_t bytes;

	while (size) {
again:
		bytes = pread(fd, data, size, offset);
		if (bytes == -1) {
			if (errno == -EINTR)
				goto again;
			return -errno;
		} else if (bytes == 0)
			return -ESPIPE;
		data += bytes;
		size -= bytes;
		offset += bytes;
	}
	return 0;
}

/**
 * eblob_calculate_size() - calculate size of data with respect to
 * header/footer and alignment
 */
static inline uint64_t eblob_calculate_size(struct eblob_backend *b, uint64_t offset, uint64_t size)
{
	uint64_t total_size = size + offset + sizeof(struct eblob_disk_control);

	if (!(b->cfg.blob_flags & EBLOB_NO_FOOTER))
		total_size += sizeof(struct eblob_disk_footer);

	return total_size;
}

/*! Fills \a rctl fields from given \a wc */
static void eblob_wc_to_rctl(const struct eblob_write_control *wc,
		struct eblob_ram_control *rctl)
{
	assert(wc != NULL);
	assert(wc->bctl != NULL);
	assert(rctl != NULL);

	rctl->size = wc->total_data_size;
	rctl->data_offset = wc->ctl_data_offset;
	rctl->index_offset = wc->ctl_index_offset;
	rctl->bctl = wc->bctl;
}

/**
 * eblob_commit_ram() - constructs ram control from write control and puts in
 * to hash
 */
static int eblob_commit_ram(struct eblob_backend *b, struct eblob_key *key, struct eblob_write_control *wc)
{
	struct eblob_ram_control ctl;
	int err;

	/* Do not cache keys that are on disk */
	if (wc->on_disk)
		return 0;

	eblob_wc_to_rctl(wc, &ctl);
	err = eblob_cache_insert(b, key, &ctl);
	if (err) {
		eblob_log(b->cfg.log, EBLOB_LOG_ERROR,
				"blob: %s: %s: eblob_cache_insert: fd: %d: FAILED: %d.\n",
				eblob_dump_id(key->id), __func__, eblob_get_index_fd(ctl.bctl), err);
		goto err_out_exit;
	}

err_out_exit:
	eblob_dump_wc(b, key, wc, "eblob_commit_ram: finished", err);
	return err;
}

/**
 * eblob_copy_data() - canonical copy of data from one file to another for OSes
 * that do not have splice(2)
 */
static int eblob_copy_data(int fd_in, uint64_t off_in, int fd_out, uint64_t off_out, ssize_t len)
{
	void *buf;
	ssize_t err;
	ssize_t alloc_size = len;
	ssize_t max_size = 10 * EBLOB_1_M;

	if (len <= 0)
		return -EINVAL;

	if (alloc_size > max_size)
		alloc_size = max_size;

	buf = malloc(alloc_size);
	if (!buf) {
		err = -ENOMEM;
		goto err_out_exit;
	}

	while (len > 0) {
		ssize_t read_size = alloc_size;

		if (read_size > len)
			read_size = len;

		err = pread(fd_in, buf, read_size, off_in);
		if (err == 0) {
			err = -ESPIPE;
			goto err_out_free;
		}
		if (err < 0) {
			err = -errno;
			goto err_out_free;
		}

		read_size = err;

		err = pwrite(fd_out, buf, read_size, off_out);
		if (err == 0) {
			err = -EPIPE;
			goto err_out_free;
		}
		if (err < 0) {
			err = -errno;
			goto err_out_free;
		}

		read_size = err;

		off_out += read_size;
		off_in += read_size;
		len -= read_size;

		err = 0;
	}

err_out_free:
	free(buf);
err_out_exit:
	return err;
}

#ifdef __linux__

/**
 * eblob_splice_data_one() - efficiently copy data between file descriptors
 *
 * NB! splice() does not allow to transfer data when in and out
 * file descriptors are the same or refer to the same file
 */

static int eblob_splice_data_one(int *fds, int fd_in, uint64_t *off_in,
		int fd_out, uint64_t *off_out, ssize_t len)
{
	int err;
	size_t to_write = len;

	while (to_write > 0) {
		err = splice(fd_in, (loff_t *)off_in, fds[1], NULL, to_write, 0);
		if (err == 0) {
			err = -ENOSPC;
			goto err_out_exit;
		}
		if (err < 0) {
			err = -errno;
			perror("splice1");
			goto err_out_exit;
		}
		to_write -= err;
	}

	to_write = len;
	while (to_write > 0) {
		err = splice(fds[0], NULL, fd_out, (loff_t *)off_out, to_write, 0);
		if (err == 0) {
			err = -ENOSPC;
			goto err_out_exit;
		}
		if (err < 0) {
			err = -errno;
			perror("splice2");
			goto err_out_exit;
		}
		to_write -= err;
	}

	err = 0;

err_out_exit:
	return err;
}

int eblob_splice_data(int fd_in, uint64_t off_in, int fd_out, uint64_t off_out, ssize_t len)
{
	int fds[2];
	int err;

	err = pipe(fds);
	if (err < 0) {
		err = -errno;
		goto err_out_exit;
	}

	while (len > 0) {
		ssize_t chunk_size = 4096;

		if (chunk_size > len)
			chunk_size = len;

		err = eblob_splice_data_one(fds, fd_in, &off_in, fd_out, &off_out, chunk_size);
		if (err < 0)
			goto err_out_close;

		len -= chunk_size;
	}

	err = 0;

err_out_close:
	close(fds[0]);
	close(fds[1]);
err_out_exit:
	return err;
}
#else
int eblob_splice_data(int fd_in, uint64_t off_in, int fd_out, uint64_t off_out, ssize_t len)
{
	return eblob_copy_data(fd_in, off_in, fd_out, off_out, len);
}
#endif

/**
 * eblob_fill_write_control_from_ram() - looks for data/index fds and offsets
 * in cache and fills write control with them.
 * @for_write:		specifies if this request is intended for future write
 */
static int eblob_fill_write_control_from_ram(struct eblob_backend *b, struct eblob_key *key,
		struct eblob_write_control *wc, int for_write, struct eblob_ram_control *old)
{
	react_start_action(ACTION_EBLOB_FILL_WRITE_CONTROL_FROM_RAM);

	struct eblob_ram_control ctl;
	struct eblob_disk_control dc;
	uint64_t orig_offset = wc->offset;
	ssize_t err;

	err = eblob_cache_lookup(b, key, &ctl, &wc->on_disk);
	if (err) {
		eblob_log(b->cfg.log, EBLOB_LOG_DEBUG,
				"blob: %s: %s: eblob_cache_lookup: %zd, on_disk: %d\n",
				eblob_dump_id(key->id), __func__, err, wc->on_disk);
		goto err_out_exit;
	} else if(old) {
		memcpy(old, &ctl, sizeof(struct eblob_ram_control));
	}

	/* only for write */
	if (for_write && (wc->flags & BLOB_DISK_CTL_APPEND)) {
		wc->offset = orig_offset + ctl.size;
	}

	wc->data_fd = ctl.bctl->data_fd;
	wc->index_fd = eblob_get_index_fd(ctl.bctl);

	wc->index = ctl.bctl->index;

	wc->ctl_index_offset = ctl.index_offset;
	wc->ctl_data_offset = ctl.data_offset;

	wc->data_offset = wc->ctl_data_offset + sizeof(struct eblob_disk_control) + wc->offset;
	wc->bctl = ctl.bctl;

	err = __eblob_read_ll(wc->index_fd, &dc, sizeof(dc), ctl.index_offset);
	if (err) {
		eblob_dump_wc(b, key, wc, "eblob_fill_write_control_from_ram: ERROR-pread-index", err);
		goto err_out_exit;
	}
	eblob_convert_disk_control(&dc);

	wc->flags = dc.flags;
	wc->total_size = dc.disk_size;
	if (dc.data_size < wc->offset + wc->size)
		wc->total_data_size = wc->offset + wc->size;
	else
		wc->total_data_size = dc.data_size;

	if (!wc->size)
		wc->size = dc.data_size;

	if (for_write && (dc.disk_size < eblob_calculate_size(b, wc->offset, wc->size))) {
		err = -E2BIG;
		eblob_log(b->cfg.log, EBLOB_LOG_DEBUG,
					"%s: %s: size check failed: disk-size: %llu, calculated: %llu\n",
					__func__, eblob_dump_id(key->id), (unsigned long long)dc.disk_size,
					(unsigned long long)eblob_calculate_size(b, wc->offset, wc->size));
		goto err_out_exit;
	}

	eblob_dump_wc(b, key, wc, "eblob_fill_write_control_from_ram", err);

err_out_exit:
	react_stop_action(ACTION_EBLOB_FILL_WRITE_CONTROL_FROM_RAM);
	return err;
}

/**
 * eblob_check_free_space() - checks if there is enough space for yet another
 * blob or there is at least 10% of free space available on this FS.
 */
static int eblob_check_free_space(struct eblob_backend *b, uint64_t size)
{
	unsigned long long total, avail;
	static int print_once;

	if (!(b->cfg.blob_flags & EBLOB_NO_FREE_SPACE_CHECK)) {
		avail = b->vfs_stat.f_bsize * b->vfs_stat.f_bavail;
		total = b->vfs_stat.f_frsize * b->vfs_stat.f_blocks;
		if (avail < size)
			return -ENOSPC;

		if (b->cfg.blob_size_limit) {
			if (eblob_stat_get(b->stat_summary, EBLOB_LST_BASE_SIZE) + size > b->cfg.blob_size_limit) {
				if (!print_once) {
					print_once = 1;

					eblob_log(b->cfg.log, EBLOB_LOG_ERROR, "OUT OF FREE SPACE: available: %llu Mb, "
							"total: %llu Mb, current size: %" PRIu64 " Mb, limit: %" PRIu64 "Mb\n",
							avail / EBLOB_1_M, total / EBLOB_1_M,
							(eblob_stat_get(b->stat_summary, EBLOB_LST_BASE_SIZE) + size) / EBLOB_1_M,
							b->cfg.blob_size_limit / EBLOB_1_M);
				}
				return -ENOSPC;
			}
		} else if (((b->cfg.blob_flags & EBLOB_RESERVE_10_PERCENTS) && (avail < total * 0.1)) ||
				(!(b->cfg.blob_flags & EBLOB_RESERVE_10_PERCENTS) && (avail < 2 * b->cfg.blob_size))) {
			if (!print_once) {
				print_once = 1;

				eblob_log(b->cfg.log, EBLOB_LOG_ERROR, "OUT OF FREE SPACE: available: %llu Mb, "
						"total: %llu Mb, blob size: %" PRIu64 " Mb\n",
						avail / EBLOB_1_M, total / EBLOB_1_M, b->cfg.blob_size / EBLOB_1_M);
			}

			return -ENOSPC;
		}
	}

	return 0;
}

/*!
 * Low-level counterpart for \fn eblob_write_prepare_disk()
 * NB! Caller should hold "backend" lock.
 */
static int eblob_write_prepare_disk_ll(struct eblob_backend *b, struct eblob_key *key,
		struct eblob_write_control *wc, uint64_t prepare_disk_size,
		enum eblob_copy_flavour copy, uint64_t copy_offset,
		struct eblob_ram_control *old)
{
	react_start_action(ACTION_EBLOB_WRITE_PREPARE_DISK_LL);

	struct eblob_base_ctl *ctl = NULL;
	ssize_t err = 0;

	if (list_empty(&b->bases)) {
		err = eblob_add_new_base(b);
		if (err)
			goto err_out_exit;
	}

	ctl = list_last_entry(&b->bases, struct eblob_base_ctl, base_entry);
	if ((ctl->data_offset >= (off_t)b->cfg.blob_size) || (ctl->sort.fd >= 0) ||
			(ctl->index_offset / sizeof(struct eblob_disk_control) >= b->cfg.records_in_blob)) {
		err = eblob_add_new_base(b);
		if (err)
			goto err_out_exit;

		if (ctl->sort.fd < 0)
			datasort_force_sort(b);

		ctl = list_last_entry(&b->bases, struct eblob_base_ctl, base_entry);
	}

	if (old != NULL) {
		/* Check that bctl is still valid */
		if (old->bctl->index_fd == -1) {
			err = -EAGAIN;
			goto err_out_exit;
		}
		if (wc->flags & BLOB_DISK_CTL_APPEND)
			wc->offset += old->size;
	} else {
		if (wc->flags & BLOB_DISK_CTL_APPEND) {
			/*
			 * Append does not make any sense if there is no record
			 * with this key
			 */
			wc->flags &= ~BLOB_DISK_CTL_APPEND;
			/*
			 * If record is written with APPEND flag this is
			 * strong indication that we need to preallocate more
			 * space.
			 */
			prepare_disk_size += wc->size * 4;
		}
	}

	assert(datasort_base_is_sorted(ctl) != 1);

	wc->data_fd = ctl->data_fd;
	wc->index_fd = ctl->index_fd;

	wc->index = ctl->index;
	wc->on_disk = 0;

	wc->ctl_index_offset = ctl->index_offset;
	wc->ctl_data_offset = ctl->data_offset;

	wc->data_offset = wc->ctl_data_offset + sizeof(struct eblob_disk_control) + wc->offset;
	wc->total_data_size = wc->offset + wc->size;

	wc->bctl = ctl;

	if (wc->total_data_size < prepare_disk_size)
		wc->total_size = eblob_calculate_size(b, 0, prepare_disk_size);
	else
		wc->total_size = eblob_calculate_size(b, 0, wc->total_data_size);

	/*
	 * if we are doing prepare, and there is some old data - reserve 2
	 * times as much as requested This allows to not to copy data
	 * frequently if we append records
	 */
	if (wc->flags & BLOB_DISK_CTL_APPEND)
		wc->total_size *= 2;

	ctl->data_offset += wc->total_size;
	ctl->index_offset += sizeof(struct eblob_disk_control);

	/*
	 * We are doing early index update to prevent situations when system
	 * crashed (or even blob is closed), but index entry was not yet
	 * written, since we only reserved space.
	 */
	err = eblob_commit_disk(b, key, wc, 1);
	if (err)
		goto err_out_rollback;

	/*
	 * If no footer is set then commit phase would be skipped and
	 * so iterator could consider record broken because offset+size
	 * may be outside of blob. So extend blob manually.
	 *
	 * Also we need to extend blob if copy if it was requested, because it
	 * may be plain_write call that does not call commit and thus following
	 * copy may try to access area outside of base.
	 */
	if ((b->cfg.blob_flags & EBLOB_NO_FOOTER) || (copy == EBLOB_COPY_RECORD)) {
		err = eblob_preallocate(wc->data_fd, wc->ctl_data_offset, wc->total_size);
		eblob_log(b->cfg.log, EBLOB_LOG_DEBUG, "blob: %s: eblob_preallocate: fd: %d, "
				"size: %" PRIu64 ", err: %zu\n", eblob_dump_id(key->id),
				wc->data_fd, wc->ctl_data_offset + wc->total_size, err);
		if (err != 0)
			goto err_out_rollback;
	}

	/*
	 * We should copy old entry only in case there is old entry, it has
	 * non-zero size and copy flag is set.
	 *
	 * NB! We also should copy seems-to-be-empty (old->size == 0) records
	 * because they can be modified with write_plain but not yet committed.
	 */
	if (old != NULL && copy == EBLOB_COPY_RECORD) {
		struct eblob_disk_control old_dc;
		uint64_t off_in = old->data_offset + sizeof(struct eblob_disk_control);
		uint64_t off_out = wc->ctl_data_offset + sizeof(struct eblob_disk_control);
		uint64_t size;

		/*
		 * Hack: If copy_offset is set then we overwriting old format
		 * entry with new format one, so we need to copy it with offset
		 * big enough for extended record and mangle sizes.
		 */
		if (copy_offset != 0) {
			off_out += copy_offset;

			if (wc->flags & BLOB_DISK_CTL_APPEND) {
				wc->data_offset += copy_offset;
				wc->total_data_size += copy_offset;
			}
		}

		/*
		 * We must get disk_size of old record because record could be
		 * modified with eblob_plain_write() and not yet be committed.
		 */
		err = __eblob_read_ll(old->bctl->data_fd, &old_dc,
				sizeof(struct eblob_disk_control), old->data_offset);
		if (err) {
			eblob_dump_wc(b, key, wc, "copy: ERROR-pread-data", err);
			goto err_out_rollback;
		}

		/* Sanity: Check that on-disk and in-memory keys are the same */
		if (memcmp(&old_dc.key, key, sizeof(struct eblob_key)) != 0) {
			EBLOB_WARNX(b->cfg.log, EBLOB_LOG_ERROR,
					"keys mismatch: in-memory: %s, on-disk: %s",
					eblob_dump_id_len(key->id, EBLOB_ID_SIZE),
					eblob_dump_id_len(old_dc.key.id, EBLOB_ID_SIZE));
			goto err_out_rollback;
		}

		eblob_convert_disk_control(&old_dc);
		size = old_dc.disk_size - sizeof(struct eblob_disk_control);

		if (wc->data_fd != old->bctl->data_fd)
			err = eblob_splice_data(old->bctl->data_fd, off_in, wc->data_fd, off_out, size);
		else
			err = eblob_copy_data(old->bctl->data_fd, off_in, wc->data_fd, off_out, size);

		if (err == 0)
			eblob_stat_inc(b->stat, EBLOB_GST_READ_COPY_UPDATE);

		EBLOB_WARNX(b->cfg.log, err < 0 ? EBLOB_LOG_ERROR : EBLOB_LOG_NOTICE,
				"copy: %s: src offset: %" PRIu64 ", dst offset: %" PRIu64
				", size: %" PRIu64 ", src fd: %d: dst fd: %d: %zd",
				eblob_dump_id(key->id), off_in, off_out,
				size, old->bctl->data_fd, wc->data_fd, err);
		if (err < 0)
			goto err_out_rollback;
	}

	if (old != NULL) {
		pthread_mutex_lock(&old->bctl->lock);
		err = eblob_mark_entry_removed(b, key, old);
		pthread_mutex_unlock(&old->bctl->lock);
		if (err != 0) {
			eblob_log(b->cfg.log, EBLOB_LOG_ERROR,
					"%s: %s: eblob_mark_entry_removed: %zd\n",
					__func__, eblob_dump_id(key->id), -err);
			/*
			 * NB! If previous entry removal failed than it's left
			 * in unknown state.  In that case we should not roll
			 * back write because it's already committed.
			 */
			goto err_out_exit;
		}
	}

	eblob_stat_add(ctl->stat, EBLOB_LST_BASE_SIZE,
			wc->total_size + sizeof(struct eblob_disk_control));
	eblob_stat_inc(ctl->stat, EBLOB_LST_RECORDS_TOTAL);

	eblob_dump_wc(b, key, wc, "eblob_write_prepare_disk_ll: complete", 0);

	react_stop_action(ACTION_EBLOB_WRITE_PREPARE_DISK_LL);
	return 0;

err_out_rollback:
	ctl->data_offset -= wc->total_size;
	ctl->index_offset -= sizeof(struct eblob_disk_control);
err_out_exit:
	react_stop_action(ACTION_EBLOB_WRITE_PREPARE_DISK_LL);
	return err;
}


/**
 * eblob_write_prepare_disk() - allocates space for new record
 * It locks backend, allocates new bases, commits headers and
 * manages overwrites/appends.
 */
static int eblob_write_prepare_disk(struct eblob_backend *b, struct eblob_key *key,
		struct eblob_write_control *wc, uint64_t prepare_disk_size,
		enum eblob_copy_flavour copy, uint64_t copy_offset, struct eblob_ram_control *old)
{
	react_start_action(ACTION_EBLOB_WRITE_PREPARE_DISK);

	ssize_t err = 0;
	uint64_t size;

	eblob_log(b->cfg.log, EBLOB_LOG_NOTICE,
			"blob: %s: eblob_write_prepare_disk: start: "
			"size: %" PRIu64 ", offset: %" PRIu64 ", prepare: %" PRIu64 "\n",
			eblob_dump_id(key->id), wc->size, wc->offset, prepare_disk_size);

	size = prepare_disk_size > wc->size + wc->offset ? prepare_disk_size : wc->size + wc->offset;
	err = eblob_check_free_space(b, eblob_calculate_size(b, 0, size));
	if (err)
		goto err_out_exit;

	/*
	 * FIXME: There is TOC vs TOU race between cache lookup and
	 * record copy
	 */
	pthread_mutex_lock(&b->lock);
	err = eblob_write_prepare_disk_ll(b, key, wc, prepare_disk_size, copy,
			copy_offset, old);
	pthread_mutex_unlock(&b->lock);

err_out_exit:
	react_stop_action(ACTION_EBLOB_WRITE_PREPARE_DISK);
	return err;
}

/**
 * eblob_write_prepare() - prepare phase reserves space in blob file.
 */
int eblob_write_prepare(struct eblob_backend *b, struct eblob_key *key,
		uint64_t size, uint64_t flags)
{
	react_start_action(ACTION_EBLOB_WRITE_PREPARE);

	struct eblob_write_control wc = { .offset = 0 };
	struct eblob_ram_control old;
	int err;

	EBLOB_WARNX(b->cfg.log, EBLOB_LOG_DEBUG,
			"key: %s, size: %" PRIu64 ", flags 0x%" PRIx64,
			eblob_dump_id(key->id), size, flags);

	/* Sanity */
	if (b == NULL || key == NULL) {
		err = -EINVAL;
		goto err_out_exit;
	}

	/*
	 * For eblob_write_prepare() this can not fail with -E2BIG, since
	 * size/offset are zero.
	 */
	err = eblob_fill_write_control_from_ram(b, key, &wc, 1, &old);
	if (err && err != -ENOENT)
		goto err_out_exit;

	if (err == 0 && (wc.total_size >= eblob_calculate_size(b, 0, size))) {
		eblob_stat_inc(b->stat, EBLOB_GST_PREPARE_REUSED);
		goto err_out_exit;
	} else {
		wc.flags = flags;
		err = eblob_write_prepare_disk(b, key, &wc, size, EBLOB_COPY_RECORD, 0, err == -ENOENT ? NULL : &old);
		if (err)
			goto err_out_exit;
		err = eblob_commit_ram(b, key, &wc);
		if (err)
			goto err_out_exit;
	}

err_out_exit:
	react_stop_action(ACTION_EBLOB_WRITE_PREPARE);
	eblob_dump_wc(b, key, &wc, "eblob_write_prepare: finished", err);
	return err;
}

/**
 * eblob_hash() - general hash routine. For now it's simple sha512.
 */
int eblob_hash(struct eblob_backend *b __attribute_unused__, void *dst,
		unsigned int dsize __attribute_unused__, const void *src, uint64_t size)
{
	react_start_action(ACTION_EBLOB_HASH);
	sha512_buffer(src, size, dst);
	react_stop_action(ACTION_EBLOB_HASH);
	return 0;
}

/**
 * eblob_csum() - Computes checksum of data pointed by @wc and stores
 * it in @dst.
 * NB! Expensive routine that calls mmap/munmap on each call.
 *
 * TODO: Can be merged with eblob_csum_ok()
 * TODO: Can use eblob_data_map()
 */
static int eblob_csum(struct eblob_backend *b, void *dst, unsigned int dsize,
		struct eblob_write_control *wc)
{
	react_start_action(ACTION_EBLOB_CSUM);
	long page_size = sysconf(_SC_PAGE_SIZE);
	off_t off = wc->ctl_data_offset + sizeof(struct eblob_disk_control);
	off_t offset = off & ~(page_size - 1);
	size_t mapped_size = ALIGN(wc->total_data_size + off - offset, page_size);
	react_add_stat_int("mapped_size", mapped_size);
	void *data, *ptr;
	int err = 0;

	data = mmap(NULL, mapped_size, PROT_READ, MAP_SHARED, wc->data_fd, offset);
	if (data == MAP_FAILED) {
		err = -errno;
		goto err_out_exit;
	}
	ptr = data + off - offset;

	eblob_hash(b, dst, dsize, ptr, wc->total_data_size);

	munmap(data, mapped_size);

err_out_exit:
	react_stop_action(ACTION_EBLOB_CSUM);
	return err;
}

/**
 * eblob_write_commit_footer() - low-level commit phase computes checksum and
 * writes footer.
 */
static int eblob_write_commit_footer(struct eblob_backend *b, struct eblob_key *key,
                                     struct eblob_write_control *wc)
{
	react_start_action(ACTION_EBLOB_WRITE_COMMIT_FOOTER);
	off_t offset = wc->ctl_data_offset + wc->total_size - sizeof(struct eblob_disk_footer);
	struct eblob_disk_footer f;
	ssize_t err = 0;
	struct timeval start, end;
	long csum_time = 0;
	gettimeofday(&start, NULL);
	end = start;

	if (b->cfg.blob_flags & EBLOB_NO_FOOTER)
		goto err_out_sync;

	memset(&f, 0, sizeof(f));

	if (!(wc->flags & BLOB_DISK_CTL_NOCSUM)) {
		err = eblob_csum(b, f.csum, sizeof(f.csum), wc);
		if (err)
			goto err_out_exit;
	}
	gettimeofday(&end, NULL);
	csum_time = DIFF(start, end);

	f.offset = wc->ctl_data_offset;

	eblob_convert_disk_footer(&f);

	err = __eblob_write_ll(wc->data_fd, &f, sizeof(f), offset);
	if (err)
		goto err_out_exit;

err_out_sync:
	if (!b->cfg.sync)
		fsync(wc->data_fd);
	err = 0;

err_out_exit:
<<<<<<< HEAD
	react_stop_action(ACTION_EBLOB_WRITE_COMMIT_FOOTER);
=======
	eblob_log(b->cfg.log, EBLOB_LOG_NOTICE, "blob: %s: eblob_write_commit_footer: Ok: data_fd: %d"
	          ", ctl_data_offset: %" PRIu64 ", data_offset: %" PRIu64
	          ", index_fd: %d, index_offset: %" PRIu64 ", size: %" PRIu64
	          ", total(disk)_size: %" PRIu64 ", on_disk: %d, csum-time: %ld usecs, err: %d\n",
	          eblob_dump_id(key->id), wc->data_fd, wc->ctl_data_offset, wc->data_offset,
	          wc->index_fd, wc->ctl_index_offset, wc->size, wc->total_size, wc->on_disk,
	          csum_time, err);
>>>>>>> 2d8774b8
	return err;
}

/**
 * eblob_write_commit_nolock() - commit phase - writes to disk, updates on-disk
 * index and puts entry to hash.
 */
static int eblob_write_commit_nolock(struct eblob_backend *b, struct eblob_key *key,
		struct eblob_write_control *wc)
{
	react_start_action(ACTION_EBLOB_WRITE_COMMIT_NOLOCK);

	int err;

	err = eblob_write_commit_footer(b, key, wc);
	if (err) {
		eblob_dump_wc(b, key, wc, "eblob_write_commit_footer: ERROR", err);
		goto err_out_exit;
	}

	err = eblob_commit_disk(b, key, wc, 0);
	if (err)
		goto err_out_exit;

	err = eblob_commit_ram(b, key, wc);
	if (err < 0)
		goto err_out_exit;

err_out_exit:
	eblob_dump_wc(b, key, wc, "eblob_write_commit_nolock", err);
	react_stop_action(ACTION_EBLOB_WRITE_COMMIT_NOLOCK);
	return err;
}

/*!
 * Commits record:
 *	Writes footer, index and data file indexes and updates data in ram.
 */
int eblob_write_commit(struct eblob_backend *b, struct eblob_key *key,
		uint64_t size, uint64_t flags)
{
	struct eblob_write_control wc = { .offset = 0, };
	int err;

	/* Sanity */
	if (b == NULL || key == NULL) {
		err = -EINVAL;
		goto err_out_exit;
	}

	EBLOB_WARNX(b->cfg.log, EBLOB_LOG_DEBUG,
			"key: %s, size: %" PRIu64 ", flags 0x%" PRIx64,
			eblob_dump_id(key->id), size, flags);

	/* Do not allow closing of bctl while commit in progress */
	pthread_mutex_lock(&b->lock);

	err = eblob_fill_write_control_from_ram(b, key, &wc, 1, NULL);
	if (err < 0)
		goto err_out_unlock;

	/* Sanity - we can't commit more than we've written */
	if (size > wc.total_size) {
		err = -ERANGE;
		goto err_out_unlock;
	}

	/*
	 * We can only overwrite keys inplace if data-sort is not processing
	 * this base (so binlog for it is not enabled)
	 */
	if (eblob_binlog_enabled(&wc.bctl->binlog)) {
		struct eblob_ram_control rctl;
		uint64_t orig_flags = wc.flags;

		err = eblob_cache_lookup(b, key, &rctl, NULL);
		if (err != 0)
			goto err_out_unlock;

		/* Do not set any flags for prepare */
		wc.flags = 0;

		err = eblob_write_prepare_disk_ll(b, key, &wc, size,
				EBLOB_COPY_RECORD, 0, &rctl);
		if (err != 0)
			goto err_out_unlock;

		wc.flags = orig_flags;
	}

	if (size != ~0ULL)
		wc.size = wc.total_data_size = size;
	if (flags != ~0ULL)
		wc.flags = flags;

	err = eblob_write_commit_nolock(b, key, &wc);
	if (err)
		goto err_out_unlock;

err_out_unlock:
	pthread_mutex_unlock(&b->lock);
err_out_exit:
	eblob_dump_wc(b, key, &wc, "eblob_write_commit: finished", err);
	return err;
}

static int eblob_try_overwritev(struct eblob_backend *b, struct eblob_key *key,
		const struct eblob_iovec *iov, uint16_t iovcnt, struct eblob_write_control *wc, struct eblob_ram_control *old)
{
	ssize_t err;
	uint64_t flags = wc->flags;
	const size_t size = wc->size;

	err = eblob_fill_write_control_from_ram(b, key, wc, 1, old);
	if (err)
		goto err_out_exit;

	/*
	 * We can't overwrite old record with new one if they have different
	 * format.
	 */
	if ((flags & BLOB_DISK_CTL_EXTHDR) != (wc->flags & BLOB_DISK_CTL_EXTHDR)) {
		err = -E2BIG;
		goto err_out_exit;
	}

	/*
	 * Append of empty record is same as write of new one
	 */
	if ((flags & BLOB_DISK_CTL_EXTHDR) && (flags & BLOB_DISK_CTL_APPEND))
		if (wc->offset == 0)
			flags &= ~BLOB_DISK_CTL_APPEND;

	pthread_mutex_lock(&b->lock);

	/*
	 * We can only overwrite keys inplace if data-sort is not processing
	 * this base (so binlog for it is not enabled)
	 */
	if (eblob_binlog_enabled(&wc->bctl->binlog)) {
		err = -EROFS;
		goto err_out_release;
	}

	wc->flags = flags;
	wc->size = size;
	wc->total_data_size = wc->offset + wc->size;

	err = eblob_writev_raw(key, wc, iov, iovcnt);
	if (err) {
		eblob_dump_wc(b, key, wc, "eblob_try_overwrite: ERROR-eblob_writev_raw", err);
		goto err_out_release;
	}

	eblob_stat_inc(b->stat, EBLOB_GST_WRITES_NUMBER);
	eblob_stat_add(b->stat, EBLOB_GST_WRITES_SIZE, wc->size);

	err = eblob_write_commit_nolock(b, key, wc);
	if (err) {
		eblob_dump_wc(b, key, wc, "eblob_try_overwrite: ERROR-eblob_write_commit_nolock", err);
		goto err_out_release;
	}

	eblob_dump_wc(b, key, wc, "eblob_try_overwrite", err);

err_out_release:
	pthread_mutex_unlock(&b->lock);
err_out_exit:
	return err;
}

int eblob_plain_write(struct eblob_backend *b, struct eblob_key *key,
		void *data, uint64_t offset, uint64_t size, uint64_t flags)
{
	const struct eblob_iovec iov = {
		.base = data,
		.size = size,
		.offset = offset,
	};

	return eblob_plain_writev(b, key, &iov, 1, flags);
}

int eblob_plain_writev(struct eblob_backend *b, struct eblob_key *key,
		const struct eblob_iovec *iov, uint16_t iovcnt, uint64_t flags)
{
	struct eblob_write_control wc = { .offset = 0 };
	struct eblob_iovec_bounds bounds;
	ssize_t err;
	int prepared = 0;

	/* Sanity */
	if (b == NULL || key == NULL || iov == NULL)
		return -EINVAL;
	if (iovcnt < EBLOB_IOVCNT_MIN || iovcnt > EBLOB_IOVCNT_MAX)
		return -E2BIG;

	EBLOB_WARNX(b->cfg.log, EBLOB_LOG_DEBUG,
			"key: %s, iovcnt: %" PRIu16 ", flags 0x%" PRIx64,
			eblob_dump_id(key->id), iovcnt, flags);

	eblob_iovec_get_bounds(&bounds, iov, iovcnt);
	wc.size = bounds.max;

	pthread_mutex_lock(&b->lock);

	err = eblob_fill_write_control_from_ram(b, key, &wc, 1, NULL);
	if (err)
		goto err_out_unlock;

	/*
	 * We can't use plain write if EXTHDR flag is differ on old and new record.
	 * TODO: We can preform read-modify-write cycle here but it's too hacky.
	 */
	if ((flags & BLOB_DISK_CTL_EXTHDR)
			&& !(wc.flags & BLOB_DISK_CTL_EXTHDR)) {
		err = -ENOTSUP;
		goto err_out_unlock;
	}

	/*
	 * We can only overwrite keys inplace if data-sort is not processing
	 * this base (so binlog for it is not enabled)
	 */
	if (eblob_binlog_enabled(&wc.bctl->binlog)) {
		struct eblob_ram_control rctl;

		err = eblob_cache_lookup(b, key, &rctl, NULL);
		if (err != 0)
			goto err_out_unlock;

		/* FIXME: We are possibly oversubscribing size here */
		wc.flags = 0;
		err = eblob_write_prepare_disk_ll(b, key, &wc,
				wc.total_data_size + bounds.max,
				EBLOB_COPY_RECORD, 0, &rctl);
		if (err != 0)
			goto err_out_unlock;
		prepared = 1;
	}

	wc.flags = flags;
	err = eblob_writev_raw(key, &wc, iov, iovcnt);
	if (err)
		goto err_out_unlock;

	/* Re-commit record to ram if it was copied */
	if (prepared) {
		err = eblob_commit_ram(b, key, &wc);
		if (err != 0)
			goto err_out_unlock;
	}

err_out_unlock:
	pthread_mutex_unlock(&b->lock);
	eblob_log(b->cfg.log, err ? EBLOB_LOG_ERROR : EBLOB_LOG_NOTICE,
			"blob: %s: %s: eblob_writev_raw: fd: %d: "
			"size: %" PRIu64 ", offset: %" PRIu64 ": %zd.\n",
			eblob_dump_id(key->id), __func__, wc.data_fd, wc.size,
			wc.data_offset + wc.offset, err);
	return err;
}

/*!
 * Write data to eblob
 */
int eblob_write(struct eblob_backend *b, struct eblob_key *key,
		void *data, uint64_t offset, uint64_t size,
		uint64_t flags)
{
	react_start_action(ACTION_EBLOB_WRITE);

	const struct eblob_iovec iov = {
		.base = data,
		.size = size,
		.offset = offset,
	};

	int err = eblob_writev(b, key, &iov, 1, flags);
	react_stop_action(ACTION_EBLOB_WRITE);
	return err;
}

/*!
 * Write and return wc.
 *
 * This API added mostly for purpose of BLOB_DISK_CTL_WRITE_RETURN removal - it
 * removes overhead of reading data back after writing it to determinate it's
 * location on disk.
 */
int eblob_write_return(struct eblob_backend *b, struct eblob_key *key,
		void *data, uint64_t offset, uint64_t size, uint64_t flags,
		struct eblob_write_control *wc)
{
	const struct eblob_iovec iov = {
		.base = data,
		.size = size,
		.offset = offset,
	};

	return eblob_writev_return(b, key, &iov, 1, flags, wc);
}

int eblob_writev(struct eblob_backend *b, struct eblob_key *key,
		const struct eblob_iovec *iov, uint16_t iovcnt, uint64_t flags)
{
	struct eblob_write_control wc;

	return eblob_writev_return(b, key, iov, iovcnt, flags, &wc);
}

/*!
 * Checks correctness of writev's flags and returns corresponding error code if anything is wrong
 */
static int check_writev_return_flags(uint64_t flags, uint16_t iovcnt) {
	if (flags & BLOB_DISK_CTL_COMPRESS)
		return -ENOTSUP;
	if (flags & BLOB_DISK_CTL_WRITE_RETURN)
		return -ENOTSUP;
	/* write()-functions must not be used as a replacement for remove */
	if (flags & BLOB_DISK_CTL_REMOVE)
		return -ENOTSUP;
	if (iovcnt < EBLOB_IOVCNT_MIN || iovcnt > EBLOB_IOVCNT_MAX)
		return -E2BIG;
	return 0;
}

/*!
 * Writes \a iovcnt number of iovecs to the key and returns information in \a wc
 */
int eblob_writev_return(struct eblob_backend *b, struct eblob_key *key,
		const struct eblob_iovec *iov, uint16_t iovcnt, uint64_t flags,
		struct eblob_write_control *wc)
{
	react_start_action(ACTION_EBLOB_WRITEV_RETURN);

	struct eblob_iovec_bounds bounds;
	struct eblob_ram_control old;
	enum eblob_copy_flavour copy = EBLOB_DONT_COPY_RECORD;
	uint64_t copy_offset = 0;
	int err;

	if (b == NULL || key == NULL || iov == NULL || wc == NULL)
		return -EINVAL;

	err = check_writev_return_flags(flags, iovcnt);
	if (err) {
		react_stop_action(ACTION_EBLOB_WRITEV_RETURN);
		return err;
	}

	memset(wc, 0, sizeof(struct eblob_write_control));
	eblob_iovec_get_bounds(&bounds, iov, iovcnt);
	wc->size = bounds.max;
	wc->flags = flags;
	wc->index = -1;

	err = eblob_try_overwritev(b, key, iov, iovcnt, wc, &old);
	if (err == 0) {
		/* We have overwritten old data - bail out */
		goto err_out_exit;
	} else if (!(err == -E2BIG || err == -ENOENT || err == -EROFS)) {
		/* Unknown error occurred during rewrite */
		goto err_out_exit;
	} else if (err == -E2BIG || err == -EROFS) {
		/* If record exists and too small */

		/* If new record uses any part of old one - we should copy it */
		if ((flags & BLOB_DISK_CTL_APPEND)
				|| bounds.min != 0
				|| bounds.max < wc->total_data_size
				|| bounds.contiguous == 0)
			copy = EBLOB_COPY_RECORD;

		/*
		 * If now it's extended record and previous was not, then we need to
		 * copy record with offset of extended record length.
		 */
		if ((flags & BLOB_DISK_CTL_EXTHDR)
				&& !(wc->flags & BLOB_DISK_CTL_EXTHDR)) {
			copy = EBLOB_COPY_RECORD;
			copy_offset = iov[0].size;
		}

		/* We can't overwrite extended record with non-extended one */
		if (!(flags & BLOB_DISK_CTL_EXTHDR)
				&& (wc->flags & BLOB_DISK_CTL_EXTHDR)) {
			err = -EINVAL;
			goto err_out_exit;
		}

		/* overwrite can modify offset and flags */
		wc->offset = 0;
		wc->flags = flags;
	}

	err = eblob_write_prepare_disk(b, key, wc, 0, copy, copy_offset, err == -ENOENT ? NULL : &old);
	if (err)
		goto err_out_exit;

	err = eblob_writev_raw(key, wc, iov, iovcnt);
	if (err) {
		eblob_dump_wc(b, key, wc, "eblob_writev: eblob_writev_raw: FAILED", err);
		goto err_out_exit;
	}

	err = eblob_write_commit_nolock(b, key, wc);
	if (err) {
		eblob_dump_wc(b, key, wc, "eblob_writev: eblob_write_commit_nolock: FAILED", err);
		goto err_out_exit;
	}

err_out_exit:
	eblob_dump_wc(b, key, wc, "eblob_writev: finished", err);
	react_stop_action(ACTION_EBLOB_WRITEV_RETURN);
	return err;
}

/**
 * eblob_remove() - remove entry from backend
 */
int eblob_remove(struct eblob_backend *b, struct eblob_key *key)
{
	react_start_action(ACTION_EBLOB_REMOVE);
	struct eblob_ram_control ctl;
	int err, disk;

	err = eblob_cache_lookup(b, key, &ctl, &disk);
	if (err) {
		eblob_log(b->cfg.log, EBLOB_LOG_ERROR, "blob: %s: %s: eblob_cache_lookup: %d.\n",
				eblob_dump_id(key->id), __func__, err);
		goto err_out_exit;
	}

	if ((err = eblob_mark_entry_removed_purge(b, key, &ctl)) != 0) {
		eblob_log(b->cfg.log, EBLOB_LOG_ERROR,
				"%s: %s: eblob_mark_entry_removed_purge: %d\n",
				__func__, eblob_dump_id(key->id), -err);
		goto err_out_exit;
	}

	eblob_log(b->cfg.log, EBLOB_LOG_NOTICE,
		"blob: %s: eblob_remove: removed block at: %" PRIu64
		", size: %" PRIu64 ".\n",
		eblob_dump_id(key->id), ctl.data_offset, ctl.size);

err_out_exit:
	react_stop_action(ACTION_EBLOB_REMOVE);
	return err;
}

/**
 * eblob_csum_ok() - verifies checksum of entry pointed by @wc.
 * If entry is bigger than alloc_size - mmap(2) it, otherwise malloc
 * space for it.
 */
static int eblob_csum_ok(struct eblob_backend *b, struct eblob_write_control *wc)
{
	struct eblob_disk_footer *f;
	unsigned char csum[EBLOB_ID_SIZE];
	struct eblob_map_fd m;
	void *adata = NULL;
	int err;

	if (wc->total_size < sizeof(struct eblob_disk_footer)
			|| wc->total_size < sizeof(struct eblob_disk_control)
			|| wc->total_data_size > wc->total_size) {
		err = -EINVAL;
		goto err_out_exit;
	}

	memset(&m, 0, sizeof(struct eblob_map_fd));

	/* mapping whole record including header and footer */
	m.fd = wc->data_fd;
	m.size = wc->total_size;
	m.offset = wc->ctl_data_offset;

	/* If record is big - mmap it, otherwise alloc in heap */
	if (m.size > EBLOB_1_M) {
		/* TODO: Here we can use existing data mapping in case of closed blob */
		err = eblob_data_map(&m);
		if (err)
			goto err_out_exit;
	} else {
		adata = malloc(m.size);
		if (!adata) {
			err = -ENOMEM;
			goto err_out_unmap;
		}

		err = __eblob_read_ll(wc->data_fd, adata, m.size, wc->ctl_data_offset);
		if (err)
			goto err_out_unmap;
		m.data = adata;
	}

	memset(csum, 0, sizeof(csum));
	f = m.data + wc->total_size - sizeof(struct eblob_disk_footer);
	if (!memcmp(csum, f->csum, sizeof(f->csum))) {
		err = 0;
		goto err_out_unmap;
	}
	eblob_hash(b, csum, sizeof(csum), m.data + sizeof(struct eblob_disk_control), wc->total_data_size);
	if (memcmp(csum, f->csum, sizeof(f->csum))) {
		err = -EILSEQ;
		goto err_out_unmap;
	}

	err = 0;

err_out_unmap:
	if (adata)
		free(adata);
	else
		eblob_data_unmap(&m);
err_out_exit:
	return err;
}

/**
 * _eblob_read_ll() - returns @fd, @offset and @size of data for given key.
 * Caller should the read data manually.
 */
static int _eblob_read_ll(struct eblob_backend *b, struct eblob_key *key,
		enum eblob_read_flavour csum, struct eblob_write_control *wc)
{
	int err;
	struct timeval start, end;
	long csum_time;

	assert(b != NULL);
	assert(key != NULL);
	assert(wc != NULL);

	eblob_stat_inc(b->stat, EBLOB_GST_LOOKUP_READS_NUMBER);

	memset(wc, 0, sizeof(struct eblob_write_control));
	err = eblob_fill_write_control_from_ram(b, key, wc, 0, NULL);
	if (err < 0) {
		eblob_log(b->cfg.log, EBLOB_LOG_ERROR,
				"blob: %s: %s: eblob_fill_write_control_from_ram: %d.\n",
				eblob_dump_id(key->id), __func__, err);
		goto err_out_exit;
	}

	if (wc->flags & BLOB_DISK_CTL_COMPRESS) {
		err = -ENOTSUP;
		goto err_out_exit;
	}

	gettimeofday(&start, NULL);

	if ((csum != EBLOB_READ_NOCSUM) && !(b->cfg.blob_flags & EBLOB_NO_FOOTER)) {
		err = eblob_csum_ok(b, wc);
		if (err) {
			eblob_dump_wc(b, key, wc, "_eblob_read_ll: checksum verification failed", err);
			goto err_out_exit;
		}
	}

	gettimeofday(&end, NULL);
	csum_time = DIFF(start, end);

	eblob_log(b->cfg.log, EBLOB_LOG_NOTICE, "blob: %s: eblob_read: Ok: data_fd: %d"
			", ctl_data_offset: %" PRIu64 ", data_offset: %" PRIu64
			", index_fd: %d, index_offset: %" PRIu64 ", size: %" PRIu64
			", total(disk)_size: %" PRIu64 ", on_disk: %d, want-csum: %d, csum-time: %ld usecs, err: %d\n",
			eblob_dump_id(key->id), wc->data_fd, wc->ctl_data_offset, wc->data_offset,
			wc->index_fd, wc->ctl_index_offset, wc->size, wc->total_size, wc->on_disk,
			csum, csum_time, err);

err_out_exit:
	return err;
}

/*!
 * Wrapper that reads via _eblob_read_ll expands wc into fd, offset, size
 */
static int eblob_read_ll(struct eblob_backend *b, struct eblob_key *key, int *fd,
		uint64_t *offset, uint64_t *size, enum eblob_read_flavour csum)
{
	react_start_action(ACTION_EBLOB_READ);

	struct eblob_write_control wc = { .size = 0 };
	int err;

	if (b == NULL || key == NULL || fd == NULL || offset == NULL || size == NULL)
		return -EINVAL;

	err = _eblob_read_ll(b, key, csum, &wc);
	if (err < 0)
		goto err;

	*fd = wc.data_fd;
	*size = wc.size;
	*offset = wc.data_offset;
err:
	react_stop_action(ACTION_EBLOB_READ);
	return err;
}

int eblob_read(struct eblob_backend *b, struct eblob_key *key, int *fd,
		uint64_t *offset, uint64_t *size)
{
	return eblob_read_ll(b, key, fd, offset, size, EBLOB_READ_CSUM);
}

int eblob_read_nocsum(struct eblob_backend *b, struct eblob_key *key,
		int *fd, uint64_t *offset, uint64_t *size)
{
	return eblob_read_ll(b, key, fd, offset, size, EBLOB_READ_NOCSUM);
}

int eblob_read_return(struct eblob_backend *b, struct eblob_key *key,
		enum eblob_read_flavour csum, struct eblob_write_control *wc)
{
	if (b == NULL || key == NULL || wc == NULL)
		return -EINVAL;

	return _eblob_read_ll(b, key, csum, wc);
}

/**
 * eblob_data_map() - mmap(2) data with respect to Linux alignment requirements.
 */
int eblob_data_map(struct eblob_map_fd *map)
{
	uint64_t off;
	long page_size = sysconf(_SC_PAGE_SIZE);
	int err = 0;

	off = map->offset & ~(page_size - 1);
	map->mapped_size = ALIGN(map->size + map->offset - off, page_size);

	map->mapped_data = mmap(NULL, map->mapped_size, PROT_READ | PROT_WRITE, MAP_SHARED, map->fd, off);
	if (map->mapped_data == MAP_FAILED) {
		err = -errno;
		goto err_out_exit;
	}

	map->data = map->mapped_data + map->offset - off;

err_out_exit:
	return err;
}

void eblob_data_unmap(struct eblob_map_fd *map)
{
	if (map->mapped_data && map->mapped_size) {
		munmap(map->mapped_data, map->mapped_size);
		map->mapped_data = NULL;
	}
}

/**
 * eblob_read_data_ll() - unlike eblob_read it mmaps data, reads it
 * adjusting @dst pointer;
 * @key:	hashed key to read
 * @offset:	offset inside record
 * @dst:	pointer to destination pointer
 * @size:	pointer to store size of data, also constraint to read size
 */
static int eblob_read_data_ll(struct eblob_backend *b, struct eblob_key *key,
		uint64_t offset, char **dst, uint64_t *size, enum eblob_read_flavour csum)
{
	react_start_action(ACTION_EBLOB_READ_DATA);
	int err, fd;
	void *data;
	uint64_t record_offset, record_size;

	err = eblob_read_ll(b, key, &fd, &record_offset, &record_size, csum);
	if (err < 0)
		goto err_out_exit;

	if (offset >= record_size) {
		err = -E2BIG;
		goto err_out_exit;
	}

	record_offset += offset;
	record_size -= offset;

	if (*size && record_size > *size)
		record_size = *size;

	data = malloc(record_size);
	if (!data) {
		err = -ENOMEM;
		goto err_out_exit;
	}

	err = __eblob_read_ll(fd, data, record_size, record_offset);
	if (err != 0)
		goto err_out_free;

	eblob_stat_inc(b->stat, EBLOB_GST_DATA_READS_NUMBER);
	eblob_stat_add(b->stat, EBLOB_GST_READS_SIZE, record_size);

	*size = record_size;
	*dst = data;

	react_stop_action(ACTION_EBLOB_READ_DATA);
	return 0;

err_out_free:
	free(data);
err_out_exit:
	react_stop_action(ACTION_EBLOB_READ_DATA);
	return err;
}

int eblob_read_data(struct eblob_backend *b, struct eblob_key *key, uint64_t offset, char **dst, uint64_t *size)
{
	return eblob_read_data_ll(b, key, offset, dst, size, EBLOB_READ_CSUM);
}

int eblob_read_data_nocsum(struct eblob_backend *b, struct eblob_key *key, uint64_t offset, char **dst, uint64_t *size)
{
	return eblob_read_data_ll(b, key, offset, dst, size, EBLOB_READ_NOCSUM);
}


/**
 * eblob_sync() - sync thread.
 * Ones in a while syncs all bases of current blob to disk.
 */
static void *eblob_sync(void *data)
{
	struct eblob_backend *b = data;
	struct eblob_base_ctl *ctl;
	int sleep_time = b->cfg.sync;

	while (b->cfg.sync && !b->need_exit) {
		if (sleep_time != 0) {
			sleep(1);
			--sleep_time;
			continue;
		}

		list_for_each_entry(ctl, &b->bases, base_entry) {
			fsync(ctl->data_fd);
			fsync(eblob_get_index_fd(ctl));
		}

		sleep_time = b->cfg.sync;
	}

	return NULL;
}

/*!
 * Cache vfs statistics
 */
static int eblob_cache_statvfs(struct eblob_backend *b)
{
	char dir_base[PATH_MAX], *tmp;

	if (b == NULL || b->cfg.file == NULL)
		return -EINVAL;

	/* TODO: It's waste of CPU to do it every iteration */
	if (snprintf(dir_base, PATH_MAX, "%s", b->cfg.file) >= PATH_MAX)
		return -ENAMETOOLONG;

	/* TODO: Create eblob_dirname function */
	tmp = strrchr(dir_base, '/');
	if (tmp != NULL)
		*tmp = '\0';

	if (statvfs(dir_base, &b->vfs_stat) == -1)
		return -errno;

	return 0;
}

/**
 * This is thread for various periodic tasks e.g: statistics update and free
 * space calculations.
 *
 * TODO: We can generalize periodic thread to be simple task scheduler that
 * pulls taks of the queue and executes it.
 */
static void *eblob_periodic(void *data)
{
	struct eblob_backend *b = data;
	int period = 30;

	while (!b->need_exit) {
		int err;

		sleep(1);

		if (++period < 30)
			continue;

		period = 0;

		err = eblob_stat_commit(b);

		if (err != 0)
			EBLOB_WARNC(b->cfg.log, EBLOB_LOG_ERROR, -err,
					"eblob_stat_commit: FAILED");

		if (!(b->cfg.blob_flags & EBLOB_NO_FREE_SPACE_CHECK)) {
			err = eblob_cache_statvfs(b);
			if (err != 0)
				EBLOB_WARNC(b->cfg.log, EBLOB_LOG_ERROR, -err,
						"eblob_cache_statvfs: FAILED");
		}
	}

	return NULL;
}

void eblob_cleanup(struct eblob_backend *b)
{
	b->need_exit = 1;
	pthread_join(b->sync_tid, NULL);
	pthread_join(b->defrag_tid, NULL);
	pthread_join(b->periodic_tid, NULL);

	eblob_bases_cleanup(b);

	eblob_hash_destroy(&b->hash);
	eblob_l2hash_destroy(&b->l2hash);

	free(b->cfg.file);

	eblob_stat_destroy(b->stat);
	eblob_stat_destroy(b->stat_summary);

	(void)lockf(b->lock_fd, F_ULOCK, 0);
	(void)close(b->lock_fd);

	free(b);
}

/**
 * Try locking .lock file, so only one instance of libeblob can work with blobs
 * with that name.
 */
static int eblob_lock_blob(struct eblob_backend *b)
{
	char lock_file[PATH_MAX];

	if (b == NULL)
		return -EINVAL;

	if (snprintf(lock_file, PATH_MAX, "%s.lock", b->cfg.file) > PATH_MAX)
		return -ENAMETOOLONG;

	b->lock_fd = open(lock_file, O_RDWR | O_CLOEXEC | O_TRUNC | O_CREAT, 0644);
	if (b->lock_fd == -1)
		return -errno;

	if (lockf(b->lock_fd, F_TLOCK, 0) == -1) {
		eblob_log(b->cfg.log, EBLOB_LOG_ERROR,
				"blob: lock file is busy: %d\n", -errno);
		eblob_log(b->cfg.log, EBLOB_LOG_ERROR,
				"blob: to find culprit use lsof/fuser: %s\n", lock_file);
		eblob_log(b->cfg.log, EBLOB_LOG_ERROR,
				"blob: EB0000: database is locked:\n");
		eblob_log(b->cfg.log, EBLOB_LOG_ERROR,
				"blob: http://doc.reverbrain.com/kb:eblob:eb0000-database-is-locked\n");
		(void)close(b->lock_fd);
		return -errno;
	}

	return 0;
}

struct eblob_backend *eblob_init(struct eblob_config *c)
{
	struct eblob_backend *b;
	char stat_file[PATH_MAX];
	int err;

	eblob_log(c->log, EBLOB_LOG_ERROR, "blob: start\n");

	/* Init random number generator */
	srandom(time(NULL));

	b = calloc(1, sizeof(struct eblob_backend));
	if (!b) {
		errno = -ENOMEM;
		goto err_out_exit;
	}

	snprintf(stat_file, sizeof(stat_file), "%s.stat", c->file);
	err = eblob_stat_init_backend(b, stat_file);
	if (err) {
		eblob_log(c->log, EBLOB_LOG_ERROR,
				"blob: eblob_stat_init_global failed: %s: %s %d.\n",
				stat_file, strerror(-err), err);
		goto err_out_free;
	}

	err = eblob_stat_init_local(&b->stat_summary);
	if (err) {
		eblob_log(c->log, EBLOB_LOG_ERROR,
				"blob: eblob_stat_init_local failed: %s %d.\n",
				strerror(-err), err);
		goto err_out_stat_free;
	}

	if (!c->index_block_size)
		c->index_block_size = EBLOB_INDEX_DEFAULT_BLOCK_SIZE;
	if (!c->index_block_bloom_length)
		c->index_block_bloom_length = EBLOB_INDEX_DEFAULT_BLOCK_BLOOM_LENGTH;
	if (!c->blob_size)
		c->blob_size = EBLOB_BLOB_DEFAULT_BLOB_SIZE;
	if (!c->iterate_threads)
		c->iterate_threads = EBLOB_DEFAULT_ITERATE_THREADS;
	if (!c->records_in_blob)
		c->records_in_blob = EBLOB_BLOB_DEFAULT_RECORDS_IN_BLOB;
	if (!c->defrag_timeout)
		c->defrag_timeout = EBLOB_DEFAULT_DEFRAG_TIMEOUT;
	if (!c->defrag_percentage || (c->defrag_percentage < 0) || (c->defrag_percentage > 100))
		c->defrag_percentage = EBLOB_DEFAULT_DEFRAG_PERCENTAGE;
	if ((c->defrag_time < 0 || c->defrag_time > 24)
			|| (c->defrag_splay < 0 || c->defrag_time > 24)) {
		c->defrag_time = EBLOB_DEFAULT_DEFRAG_TIME;
		c->defrag_splay = EBLOB_DEFAULT_DEFRAG_SPLAY;
	}

	memcpy(&b->cfg, c, sizeof(struct eblob_config));

	b->cfg.file = strdup(c->file);
	if (!b->cfg.file) {
		errno = -ENOMEM;
		goto err_out_stat_free_local;
	}

	err = eblob_lock_blob(b);
	if (err != 0) {
		eblob_log(c->log, EBLOB_LOG_ERROR, "blob: eblob_lock_blob: FAILED: %s: %d.\n", strerror(-err), err);
		goto err_out_free_file;
	}

	err = eblob_cache_statvfs(b);
	if (err != 0) {
		eblob_log(c->log, EBLOB_LOG_ERROR, "blob: eblob_cache_statvfs failed: %s: %d.\n", strerror(-err), err);
		goto err_out_lockf;
	}

	err = eblob_mutex_init(&b->lock);
	if (err != 0)
		goto err_out_free_file;

	INIT_LIST_HEAD(&b->bases);
	b->max_index = -1;

	err = eblob_l2hash_init(&b->l2hash);
	if (err) {
		eblob_log(b->cfg.log, EBLOB_LOG_ERROR, "blob: l2hash initialization failed: %s %d.\n", strerror(-err), err);
		goto err_out_lock_destroy;
	}

	err = eblob_hash_init(&b->hash, sizeof(struct eblob_ram_control));
	if (err) {
		eblob_log(b->cfg.log, EBLOB_LOG_ERROR, "blob: hash initialization failed: %s %d.\n", strerror(-err), err);
		goto err_out_l2hash_destroy;
	}

	err = eblob_load_data(b);
	if (err) {
		eblob_log(b->cfg.log, EBLOB_LOG_ERROR, "blob: index iteration failed: %d.\n", err);
		goto err_out_hash_destroy;
	}
	eblob_stat_summary_update(b);

	err = pthread_create(&b->sync_tid, NULL, eblob_sync, b);
	if (err) {
		eblob_log(b->cfg.log, EBLOB_LOG_ERROR, "blob: eblob_sync thread creation failed: %d.\n", err);
		goto err_out_cleanup;
	}

	err = pthread_create(&b->defrag_tid, NULL, eblob_defrag, b);
	if (err) {
		eblob_log(b->cfg.log, EBLOB_LOG_ERROR, "blob: eblob_defrag thread creation failed: %d.\n", err);
		goto err_out_join_sync;
	}

	err = pthread_create(&b->periodic_tid, NULL, eblob_periodic, b);
	if (err) {
		eblob_log(b->cfg.log, EBLOB_LOG_ERROR, "blob: eblob_periodic thread creation failed: %d.\n", err);
		goto err_out_join_defrag;
	}

	return b;

err_out_join_defrag:
	b->need_exit = 1;
	pthread_join(b->defrag_tid, NULL);
err_out_join_sync:
	b->need_exit = 1;
	pthread_join(b->sync_tid, NULL);
err_out_cleanup:
	eblob_bases_cleanup(b);
err_out_l2hash_destroy:
	eblob_l2hash_destroy(&b->l2hash);
err_out_hash_destroy:
	eblob_hash_destroy(&b->hash);
err_out_lock_destroy:
	pthread_mutex_destroy(&b->lock);
err_out_lockf:
	(void)lockf(b->lock_fd, F_ULOCK, 0);
	(void)close(b->lock_fd);
err_out_free_file:
	free(b->cfg.file);
err_out_stat_free_local:
	eblob_stat_destroy(b->stat_summary);
err_out_stat_free:
	eblob_stat_destroy(b->stat);
err_out_free:
	free(b);
err_out_exit:
	return NULL;
}

unsigned long long eblob_total_elements(struct eblob_backend *b)
{
	return eblob_stat_get(b->stat_summary, EBLOB_LST_RECORDS_TOTAL)
		- eblob_stat_get(b->stat_summary, EBLOB_LST_RECORDS_REMOVED);
}

int eblob_write_hashed(struct eblob_backend *b, const void *key, const uint64_t ksize,
		const void *data, const uint64_t offset, const uint64_t dsize,
		const uint64_t flags)
{
	struct eblob_key ekey;

	eblob_hash(b, ekey.id, sizeof(ekey.id), key, ksize);

	return eblob_write(b, &ekey, (void *)data, offset, dsize, flags);
}

int eblob_read_hashed(struct eblob_backend *b, const void *key, const uint64_t ksize,
		int *fd, uint64_t *offset, uint64_t *size)
{
	struct eblob_key ekey;

	eblob_hash(b, ekey.id, sizeof(ekey.id), key, ksize);

	return eblob_read(b, &ekey, fd, offset, size);
}

int eblob_remove_hashed(struct eblob_backend *b, const void *key, const uint64_t ksize)
{
	struct eblob_key ekey;

	eblob_hash(b, ekey.id, sizeof(ekey.id), key, ksize);

	return eblob_remove(b, &ekey);
}<|MERGE_RESOLUTION|>--- conflicted
+++ resolved
@@ -1557,9 +1557,7 @@
 	err = 0;
 
 err_out_exit:
-<<<<<<< HEAD
 	react_stop_action(ACTION_EBLOB_WRITE_COMMIT_FOOTER);
-=======
 	eblob_log(b->cfg.log, EBLOB_LOG_NOTICE, "blob: %s: eblob_write_commit_footer: Ok: data_fd: %d"
 	          ", ctl_data_offset: %" PRIu64 ", data_offset: %" PRIu64
 	          ", index_fd: %d, index_offset: %" PRIu64 ", size: %" PRIu64
@@ -1567,7 +1565,6 @@
 	          eblob_dump_id(key->id), wc->data_fd, wc->ctl_data_offset, wc->data_offset,
 	          wc->index_fd, wc->ctl_index_offset, wc->size, wc->total_size, wc->on_disk,
 	          csum_time, err);
->>>>>>> 2d8774b8
 	return err;
 }
 
