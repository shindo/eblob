--- conflicted
+++ resolved
@@ -116,11 +116,7 @@
 
 		pthread_mutex_unlock(&bc->lock);
 
-<<<<<<< HEAD
-		if (bc->sort.fd > 0) {
-=======
 		if (ctl->flags & EBLOB_ITERATE_FLAGS_ALL) {
->>>>>>> 39a1ba49
 			dc_blob = (struct eblob_disk_control*)(bc->data + dc.position);
 			if (dc_blob->flags & BLOB_DISK_CTL_REMOVE)
 				dc.flags |= BLOB_DISK_CTL_REMOVE;
