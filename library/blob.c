/*
 * 2008+ Copyright (c) Evgeniy Polyakov <zbr@ioremap.net>
 * All rights reserved.
 *
 * This file is part of Eblob.
 * 
 * Eblob is free software: you can redistribute it and/or modify
 * it under the terms of the GNU Lesser General Public License as published by
 * the Free Software Foundation, either version 3 of the License, or
 * (at your option) any later version.
 * 
 * Eblob is distributed in the hope that it will be useful,
 * but WITHOUT ANY WARRANTY; without even the implied warranty of
 * MERCHANTABILITY or FITNESS FOR A PARTICULAR PURPOSE.  See the
 * GNU Lesser General Public License for more details.
 * 
 * You should have received a copy of the GNU General Public License
 * along with Eblob.  If not, see <http://www.gnu.org/licenses/>.
 */

/*
 * Blob management functions.
 * Mostly consists of user accessible API, briefly described in "blob.h"
 */

#include "features.h"

#include "blob.h"
#include "crypto/sha512.h"

#include <sys/types.h>
#include <sys/stat.h>
#include <sys/statvfs.h>
#include <sys/socket.h>
#include <sys/mman.h>
#include <sys/wait.h>
#include <sys/time.h>

#include <assert.h>
#include <errno.h>
#include <fcntl.h>
#include <inttypes.h>
#include <libgen.h>
#include <limits.h>
#include <pthread.h>
#include <stdio.h>
#include <stdlib.h>
#include <string.h>
#include <time.h>
#include <unistd.h>

#include "react/eblob_react.h"

#define DIFF(s, e) ((e).tv_sec - (s).tv_sec) * 1000000 + ((e).tv_usec - (s).tv_usec)

struct eblob_iterate_priv {
	struct eblob_iterate_control *ctl;
	void *thread_priv;
};

struct eblob_iterate_local {
	struct eblob_iterate_priv	*iter_priv;
	struct eblob_disk_control	*dc, *last_valid_dc;
	int				num, pos;
	long long			index_offset, last_valid_offset;
};

/**
 * eblob_mutex_init() - Inits adaptive mutex if possible
 */
int eblob_mutex_init(pthread_mutex_t *mutex)
{
	pthread_mutexattr_t attr;
	int err;

	err = pthread_mutexattr_init(&attr);
	if (err != 0) {
		err = -err;
		goto err_out_exit;
	}

#ifdef PTHREAD_MUTEX_ADAPTIVE_NP
	pthread_mutexattr_settype(&attr, PTHREAD_MUTEX_ADAPTIVE_NP);
#else
	pthread_mutexattr_settype(&attr, PTHREAD_MUTEX_DEFAULT);
#endif

	err = pthread_mutex_init(mutex, &attr);
	if (err) {
		err = -err;
		goto err_out_destroy;
	}

err_out_destroy:
	pthread_mutexattr_destroy(&attr);
err_out_exit:
	return err;
}

/**
* eblob_cond_init() - Inits condition
*/
int eblob_cond_init(pthread_cond_t *cond)
{
	int err;

	err = pthread_cond_init(cond, NULL);
	if (err != 0) {
		err = -err;
		goto err_out_exit;
	}

err_out_exit:
	return err;
}

/**
* eblob_event_init() - Inits the event
*/
int eblob_event_init(struct eblob_event *event)
{
	int err;

	err = eblob_mutex_init(&event->lock);
	if (err != 0)
		goto err_out_exit;

	err = eblob_cond_init(&event->cond);
	if (err != 0)
		goto err_out_exit;

	err = eblob_event_reset(event);
	if (err != 0)
		goto err_out_exit;

err_out_exit:
	return err;
}

/**
* eblob_event_destroy() - Destroys the event
*/
int eblob_event_destroy(struct eblob_event *event)
{
	int err;

	err = pthread_cond_destroy(&event->cond);
	if (err != 0) {
		err = -err;
		goto err_out_exit;
	}

	err = pthread_mutex_destroy(&event->lock);
	if (err != 0) {
		err = -err;
		goto err_out_exit;
	}

err_out_exit:
	return err;
}

/**
* eblob_event_get() - Returns if the event is set or not
*/
int eblob_event_get(struct eblob_event *event)
{
	return event->data;
}

/**
* eblob_event_set() - Sets the event and signals all waiting threads
*/
int eblob_event_set(struct eblob_event *event)
{
	int err;

	err = pthread_mutex_lock(&event->lock);
	if (err != 0) {
		err = -err;
		goto err_out_exit;
	}

	event->data = 1;

	err = pthread_cond_broadcast(&event->cond);
	if (err != 0) {
		err = -err;
		goto err_out_unlock;
	}
	
err_out_unlock:
	pthread_mutex_unlock(&event->lock);
err_out_exit:
	return err;
}

/**
* eblob_event_reset() - Resets the event
*/
int eblob_event_reset(struct eblob_event *event)
{
	int err;

	err = pthread_mutex_lock(&event->lock);
	if (err != 0) {
		err = -err;
		goto err_out_exit;
	}

	event->data = 0;

	pthread_mutex_unlock(&event->lock);

err_out_exit:
	return err;
}

/**
* eblob_event_wait() - Waits until the event is set or the specified timeout (sec) expires
* 
* This functions returns -ETIMEDOUT in case the event was not set in the specified timeout
* @timeout is being converted into unsigned long so that '-1' could be a really large number,
* which doesn't happen.
*/
int eblob_event_wait(struct eblob_event *event, long timeout)
{
	int err;

	struct timespec end_time;
	clock_gettime(CLOCK_REALTIME, &end_time);

	if (end_time.tv_sec + timeout < end_time.tv_sec)
		end_time.tv_sec = LONG_MAX;
	else
		end_time.tv_sec += timeout;

	err = pthread_mutex_lock(&event->lock);
	if (err != 0) {
		err = -err;
		goto err_out_exit;
	}

	while (event->data == 0) {
		err = pthread_cond_timedwait(&event->cond, &event->lock, &end_time);
		if (err != 0) {
			err = -err;
			goto err_out_unlock;
		}
	}

err_out_unlock:
	pthread_mutex_unlock(&event->lock);
err_out_exit:
	return err;
}

/**
 * eblob_get_index_fd() - Helper function that returns either sort.fd or
 * index_fd from bctl depending on what's available
 *
 * This function is only useful for old(unsorted) blobs that have different
 * index_fd and sort.fd
 */
int eblob_get_index_fd(struct eblob_base_ctl *bctl)
{
	if (bctl == NULL)
		return -EINVAL;

	return bctl->sort.fd >= 0 ? bctl->sort.fd : bctl->index_fd;
}

/**
 * eblob_base_wait_locked() - wait until number of bctl users inside critical
 * region reaches zero.
 * NB! To avoid race conditions bctl remains locked.
 */
void eblob_base_wait_locked(struct eblob_base_ctl *bctl)
{
	assert(bctl != NULL);

	pthread_mutex_lock(&bctl->lock);
	while (bctl->critness != 0) {
		pthread_cond_wait(&bctl->critness_wait, &bctl->lock);
	}
}

/**
 * eblob_base_wait() - wait until all pending writes are finished.
 */
void eblob_base_wait(struct eblob_base_ctl *bctl)
{
	eblob_base_wait_locked(bctl);
	pthread_mutex_unlock(&bctl->lock);
}

/**
 * eblob_bctl_hold() - prevents iterators from seeing inconsistent data state.
 */
void eblob_bctl_hold(struct eblob_base_ctl *bctl)
{
	assert(bctl != NULL);
	assert(bctl->critness >= 0);

	pthread_mutex_lock(&bctl->lock);
	bctl->critness++;
	pthread_mutex_unlock(&bctl->lock);
}

/**
 * eblob_bctl_release() - allows iterators to proceed
 */
void eblob_bctl_release(struct eblob_base_ctl *bctl)
{
	assert(bctl != NULL);
	assert(bctl->critness > 0);

	pthread_mutex_lock(&bctl->lock);
	bctl->critness--;
	if (bctl->critness == 0)
		pthread_cond_broadcast(&bctl->critness_wait);
	pthread_mutex_unlock(&bctl->lock);
}

/*!
 * Writes all \a iov wrt record position in base
 */
static int eblob_writev_raw(struct eblob_key *key, struct eblob_write_control *wc,
		const struct eblob_iovec *iov, uint16_t iovcnt)
{
	const uint64_t offset_min = wc->ctl_data_offset + sizeof(struct eblob_disk_control);
	const uint64_t offset_max = wc->ctl_data_offset + wc->total_size;
	const struct eblob_iovec *tmp;
	int err = -EFAULT;

	assert(wc != NULL);
	assert(wc->bctl != NULL);
	assert(key != NULL);
	assert(iov != NULL);

	/*
	 * Hack: decrease size and offset of EXTHDR & APPEND record by the size
	 * of 0th iov.
	 */
	if ((wc->flags & BLOB_DISK_CTL_EXTHDR)
			&& (wc->flags & BLOB_DISK_CTL_APPEND)) {
		/* Sanity */
		if (wc->total_data_size < iov->size)
			return -ERANGE;
		wc->data_offset -= iov->size;
		wc->total_data_size -= iov->size;
	}

	for (tmp = iov; tmp < iov + iovcnt; ++tmp) {
		uint64_t offset = wc->data_offset + tmp->offset;

		/* Hack: for extended records we should override offset of iov[0] */
		if ((tmp == iov) && (wc->flags & BLOB_DISK_CTL_EXTHDR))
			offset = offset_min;

		EBLOB_WARNX(wc->bctl->back->cfg.log, EBLOB_LOG_DEBUG, "%s: writev: fd: %d"
				", iov_size: %" PRIu64 ", iov_offset: %" PRIu64
				", offset: %" PRIu64, eblob_dump_id(key->id),
				wc->bctl->data_fd, tmp->size, tmp->offset, offset);

		/* Sanity - do not write outside of the record */
		if (offset + tmp->size > offset_max || offset < offset_min) {
			err = -ERANGE;
			goto err_exit;
		}

		err = __eblob_write_ll(wc->bctl->data_fd, tmp->base, tmp->size, offset);
		if (err != 0)
			goto err_exit;
	}

err_exit:
	return err;
}

/**
 * eblob_check_record() - performs various checks on given record to check it's
 * validity.
 */
int eblob_check_record(const struct eblob_base_ctl *bctl,
		const struct eblob_disk_control *dc)
{
	const uint64_t hdr_size = sizeof(struct eblob_disk_control);

	assert(dc != NULL);
	assert(bctl != NULL);
	assert(bctl->back != NULL);

	/*
	 * Check record itself
	 */
	if (dc->disk_size < dc->data_size + hdr_size) {
		eblob_log(bctl->back->cfg.log, EBLOB_LOG_ERROR,
				"blob: malformed entry: disk_size is less than data_size + hdr_size: "
				"pos: %" PRIu64 ", data_size: %" PRIu64 ", disk_size: %" PRIu64 "\n",
				dc->position, dc->data_size, dc->disk_size);
		/* Hack for blob versions that leaved zero-filled "holes" in index. */
		if (dc->disk_size == 0 && dc->data_size == 0) {
			eblob_log(bctl->back->cfg.log, EBLOB_LOG_ERROR,
					"blob: zero-sized entry: key: %s, pos: %" PRIu64 "\n",
					eblob_dump_id(dc->key.id), dc->position);
			eblob_log(bctl->back->cfg.log, EBLOB_LOG_ERROR,
					"blob: running `eblob_merge` on '%s' should help\n",
					bctl->name);
		} else {
			return -ESPIPE;
		}
	}

	/*
	 * Check bounds inside bctl
	 */
	if (dc->position + dc->disk_size > bctl->data_size) {
		eblob_log(bctl->back->cfg.log, EBLOB_LOG_ERROR,
				"blob: malformed entry: position + data_size is outside of blob: "
				"pos: %" PRIu64 ", disk_size: %" PRIu64 ", bctl_size: %llu\n",
				dc->position, dc->disk_size, bctl->data_size);
		return -ESPIPE;
	}

	return 0;
}

/**
 * eblob_check_disk_one() - checks one entry of a blob and calls iterator
 * callback on it
 */
static int eblob_check_disk_one(struct eblob_iterate_local *loc)
{
	struct eblob_iterate_priv *iter_priv = loc->iter_priv;
	struct eblob_iterate_control *ctl = iter_priv->ctl;
	struct eblob_base_ctl *bc = ctl->base;
	struct eblob_disk_control *dc = &loc->dc[loc->pos];
	struct eblob_ram_control rc;
	int err;

	if (bc->data == NULL)
		return -EAGAIN;

	memset(&rc, 0, sizeof(rc));

	eblob_convert_disk_control(dc);

	/* Check record for validity */
	err = eblob_check_record(bc, dc);
	if (err != 0) {
		eblob_log(ctl->log, EBLOB_LOG_ERROR,
				"blob: eblob_check_record: offset: %llu\n",
				loc->index_offset);
		goto err_out_exit;
	}

	/* Save last non-corrupted dc position */
	loc->last_valid_offset = loc->index_offset;
	loc->last_valid_dc = dc;

	rc.index_offset = loc->index_offset;
	rc.data_offset = dc->position;
	rc.size = dc->data_size;
	rc.bctl = bc;

	if ((ctl->flags & EBLOB_ITERATE_FLAGS_ALL)
			&& !(ctl->flags & EBLOB_ITERATE_FLAGS_READONLY)
			&& !(dc->flags & BLOB_DISK_CTL_REMOVE)) {
		struct eblob_disk_control *dc_data = (struct eblob_disk_control *)(bc->data + dc->position);
		if (dc_data->flags & BLOB_DISK_CTL_REMOVE) {
			eblob_log(ctl->log, EBLOB_LOG_INFO,
					"blob: %s: key removed(0x%" PRIx64 ") in blob(%d), but not in index(%d), fixing\n",
					eblob_dump_id(dc->key.id), dc_data->flags, bc->data_fd, eblob_get_index_fd(bc));
			dc->flags |= BLOB_DISK_CTL_REMOVE;
			err = __eblob_write_ll(eblob_get_index_fd(bc), dc,
					sizeof(struct eblob_disk_control), loc->index_offset);
			if (err)
				goto err_out_exit;
		}
	}

	eblob_log(ctl->log, EBLOB_LOG_DEBUG, "blob: %s: pos: %" PRIu64 ", disk_size: %" PRIu64
			", data_size: %" PRIu64 ", flags: 0x%" PRIx64 "\n",
			eblob_dump_id(dc->key.id), dc->position,
			dc->disk_size, dc->data_size, dc->flags);

	if ((ctl->flags & EBLOB_ITERATE_FLAGS_INITIAL_LOAD)
			&& (dc->flags & BLOB_DISK_CTL_REMOVE)) {
		eblob_stat_inc(bc->stat, EBLOB_LST_RECORDS_REMOVED);
		eblob_stat_add(bc->stat, EBLOB_LST_REMOVED_SIZE, dc->disk_size);
	}

	if ((dc->flags & BLOB_DISK_CTL_REMOVE) ||
			((bc->sort.fd >= 0) && !(ctl->flags & EBLOB_ITERATE_FLAGS_ALL))) {
		err = 0;
		goto err_out_exit;
	}

	err = ctl->iterator_cb.iterator(dc, &rc, bc->data + dc->position + sizeof(struct eblob_disk_control),
			ctl->priv, iter_priv->thread_priv);

err_out_exit:
	return err;
}

/**
 * eblob_check_disk() - calls eblob_check_disk_one on each entry in loc->dc
 */
static int eblob_check_disk(struct eblob_iterate_local *loc)
{
	int err;

	for (loc->pos = 0; loc->pos < loc->num; ++loc->pos) {
		err = eblob_check_disk_one(loc);
		if (err < 0)
			return err;

		loc->index_offset += sizeof(struct eblob_disk_control);
	}

	return 0;
}

static int eblob_fill_range_offsets(struct eblob_base_ctl *bctl, struct eblob_iterate_control *ctl)
{
	int i;
	struct eblob_index_block *t;
	struct eblob_disk_search_stat st;
	struct eblob_disk_control local_dc;
	char start_key_str[2*EBLOB_ID_SIZE+1];
	char end_key_str[2*EBLOB_ID_SIZE+1];

	/*
	 * For sorted indexes we skip keys rigth to the block containing requested key range.
	 * Let's find those index blocks.
	 */

	if (bctl->sort.fd < 0)
		return -1;

	if (ctl->range_num == 0)
		return -1;

	memset(&st, 0, sizeof(struct eblob_disk_search_stat));
	memset(&local_dc, 0, sizeof(struct eblob_disk_control));

	for (i = 0; i < ctl->range_num; ++i) {
		struct eblob_index_block *range = &ctl->range[i];

		local_dc.key = range->start_key;
		t = eblob_index_blocks_search_nolock_bsearch_nobloom(bctl, &local_dc, &st);
		if (!t) {
			/*
			 * There is no index block in sorted index (AND sorted blob) which corresponds
			 * to the start of requested key range, it is still possible that the end of the
			 * requested range overlaps with the index.
			 *
			 * In this case we have to search starting from offset zero.
			 * This potentially looks something like this
			 *
			 * [requested range start; requested range end]
			 *            [index start; ....
			 */

			range->start_offset = 0;
		} else {
			/*
			 * We have found index block containing our range start
			 */

			range->start_offset = t->start_offset;
		}


		local_dc.key = range->end_key;
		t = eblob_index_blocks_search_nolock_bsearch_nobloom(bctl, &local_dc, &st);
		if (!t) {
			/*
			 * There is no index block covering range's end, assume following scenario
			 *
			 * [requested range start; requested range end]
			 *          ...             index end]
			 */

			range->end_offset = ctl->index_size;
		} else {
			/*
			 * We have found index block covering the end of the requested range.
			 */

			range->end_offset = t->end_offset;
		}

		eblob_log(ctl->log, EBLOB_LOG_NOTICE, "iterator-range: blob: index: %d, data-fd: %d, index-fd: %d, data-size: %llu, index-size: %llu, "
				"keys: %s..%s, index offsets: %llu..%llu\n",
				bctl->index, bctl->data_fd, bctl->index_fd, (unsigned long long)bctl->data_size, (unsigned long long)bctl->index_size,
				eblob_dump_id_len_raw(range->start_key.id, EBLOB_ID_SIZE, start_key_str),
				eblob_dump_id_len_raw(range->end_key.id, EBLOB_ID_SIZE, end_key_str),
				(unsigned long long)range->start_offset,
				(unsigned long long)range->end_offset);
	}

	ctl->index_offset = ctl->range[0].start_offset;
	return 0;
}

static int eblob_local_ranges_check(struct eblob_iterate_control *ctl, int current_range_index, struct eblob_iterate_local *loc)
{
	int i, j, out_pos = 0, err;
	struct eblob_disk_control *out;

	if (current_range_index < 0) {
		err = loc->num;
		goto err_out_exit;
	}

	out = calloc(loc->num, sizeof(struct eblob_disk_control));
	if (!out) {
		err = -ENOMEM;
		goto err_out_exit;
	}

	for (i = loc->pos; i < loc->num; ++i) {
		struct eblob_disk_control *dc = &loc->dc[i];

		for (j = current_range_index; j < ctl->range_num; ++j) {
			struct eblob_index_block *range = &ctl->range[j];
			int cmp;

			cmp = eblob_id_cmp(dc->key.id, range->start_key.id);
			if (cmp < 0) {
				/*
				 * key is less than range start, skip it.
				 * Do not check next ranges, they are higher than this one.
				 */
				break;
			}

			cmp = eblob_id_cmp(dc->key.id, range->end_key.id);
			if (cmp > 0) {
				/*
				 * Key is larger than current's range higher boundary,
				 * skip this range, but check the next one.
				 */
				continue;
			}

			/*
			 * That's our key, it is exactly within current range []
			 */

			out[out_pos++] = *dc;
			break;
		}
	}

	for (i = loc->pos; i < out_pos; ++i) {
		loc->dc[i] = out[i];
	}

	loc->num = out_pos;

	free(out);
	err = out_pos;

err_out_exit:
	return err;
}

/**
 * eblob_blob_iterator() - one iterator thread.
 *
 * Splits data into `batch_size' chunks and passes them to
 * eblob_check_disk()
 */
int eblob_blob_iterator(struct eblob_iterate_priv *iter_priv)
{
	struct eblob_iterate_control *ctl = iter_priv->ctl;
	struct eblob_base_ctl *bctl = ctl->base;

	int batch_size = 1024;
	struct eblob_disk_control dc[batch_size];
	struct eblob_iterate_local loc;
	int err = 0;
	int current_range_index = -1;

	/*
	 * TODO: We should probably use unsorted index because order of records
	 * in it is identical to order of records in data blob.
	 */
<<<<<<< HEAD
	int index_fd = eblob_get_index_fd(bctl);
	static int hdr_size = sizeof(struct eblob_disk_control);
=======
	int index_fd = eblob_get_index_fd(bc);
	static const int hdr_size = sizeof(struct eblob_disk_control);
>>>>>>> d77b7086

	memset(&loc, 0, sizeof(loc));

	loc.iter_priv = iter_priv;

<<<<<<< HEAD
	pthread_mutex_lock(&bctl->lock);
	current_range_index = eblob_fill_range_offsets(bctl, ctl);
	pthread_mutex_unlock(&bctl->lock);

	while (ACCESS_ONCE(ctl->thread_num) > 0) {
		/* Wait until all pending writes are finished and lock */
		pthread_mutex_lock(&bctl->lock);

		if (ACCESS_ONCE(ctl->thread_num) == 0) {
			err = 0;
			goto err_out_unlock;
		}

		if (ctl->range_num && current_range_index >= 0) {
			struct eblob_index_block *range = &ctl->range[current_range_index];

			if (ctl->index_offset > range->end_offset) {
				while (1) {
					++current_range_index;

					if (current_range_index >= ctl->range_num) {
						eblob_log(ctl->log, EBLOB_LOG_NOTICE, "blob: index: %d, iterator reached end of the requested range "
								"[%llu, %llu], index-offset: %llu: switching to the next blob\n",
								bctl->index, (unsigned long long)range->start_offset, (unsigned long long)range->end_offset,
								ctl->index_offset);

						err = 0;
						goto err_out_unlock;
					} else {
						struct eblob_index_block *next = &ctl->range[current_range_index];

						eblob_log(ctl->log, EBLOB_LOG_NOTICE, "blob: index: %d, iterator reached end of the requested ranges "
								"(last range: [%llu, %llu]), index-offset: %llu: switching to the next range [%llu, %llu]\n",
								bctl->index, (unsigned long long)range->start_offset, (unsigned long long)range->end_offset,
								ctl->index_offset, (unsigned long long)next->start_offset, (unsigned long long)next->end_offset);

						/*
						 * Current index offset has already passed over the whole next range, skip it and check the next one
						 */
						if (ctl->index_offset > next->end_offset)
							continue;


						/*
						 * We have found next range which is beyond or starts with the current index offset, use it.
						 */
						ctl->index_offset = next->start_offset;
						break;
					}
				}
			}
		}

		/*
		 * if index after index_offset has less then local_max_num eblob_disk_controls
		 * then read only available ones.
		 */
		if (ctl->index_offset + hdr_size * local_max_num > ctl->index_size){
			local_max_num = (ctl->index_size - ctl->index_offset) / hdr_size;
			if (local_max_num == 0) {
=======
	for (; ctl->index_offset < ctl->index_size; ctl->index_offset += batch_size * hdr_size) {
		/*if index after index_offset has less then batch_size eblob_disk_controls
		* then read only available ones.
		*/
		if (ctl->index_offset + batch_size * hdr_size > ctl->index_size){
			batch_size = (ctl->index_size - ctl->index_offset) / hdr_size;
			if (batch_size == 0) {
>>>>>>> d77b7086
				err = 0;
				goto err_out_unlock;
			}
		}

		/* Wait until all pending writes are finished and lock */
		pthread_mutex_lock(&bc->lock);
		err = __eblob_read_ll(index_fd, dc, batch_size * hdr_size, ctl->index_offset);
		if (err)
			goto err_out_unlock;
		pthread_mutex_unlock(&bc->lock);

		if (ctl->index_offset + batch_size * hdr_size > ctl->index_size) {
			eblob_log(ctl->log, EBLOB_LOG_ERROR, "blob: index grew under us, iteration stops: "
					"index_offset: %llu, index_size: %llu, eblob_data_size: %llu, batch_size: %d, "
					"index_offset+batch_size: %llu, but wanted less than index_size.\n",
					ctl->index_offset, ctl->index_size, ctl->data_size, batch_size,
					ctl->index_offset + batch_size * hdr_size);
			err = 0;
			goto err_out_unlock;
		}

		loc.index_offset = ctl->index_offset;
<<<<<<< HEAD

		ctl->index_offset += hdr_size * local_max_num;
		pthread_mutex_unlock(&bctl->lock);

=======
>>>>>>> d77b7086
		loc.dc = dc;
		loc.pos = 0;
		loc.num = batch_size;

		err = eblob_local_ranges_check(ctl, current_range_index, &loc);
		if (err < 0)
			continue;

		if (err == 0)
			continue;

		/*
		 * Hold btcl for duration of one batch - thus nobody can
		 * invalidate bctl->data
		 */
		eblob_bctl_hold(bctl);
		err = eblob_check_disk(&loc);
		eblob_bctl_release(bctl);
		if (err)
			goto err_out_check;
	}

	goto err_out_check;

err_out_unlock:
	pthread_mutex_unlock(&bctl->lock);
err_out_check:

	eblob_log(ctl->log, EBLOB_LOG_INFO, "blob-0.%d: iterated: data_fd: %d, index_fd: %d, "
			"data_size: %llu, index_offset: %llu\n",
			bctl->index, bctl->data_fd, index_fd, ctl->data_size, ctl->index_offset);

	/*
	 * On open we are trying to auto-fix broken blobs by truncating them to
	 * the last parsed entry.
	 *
	 * NB! This is questionable behaviour.
	 */
	if (!(ctl->flags & EBLOB_ITERATE_FLAGS_ALL)) {
		pthread_mutex_lock(&bctl->lock);

		bctl->data_offset = bctl->data_size;
		bctl->index_size = ctl->index_offset;

		/* If we have only internal error */
		if (err && !ctl->err) {
			/*
			 * Get last valid index pointer if it's possible, read corresponding
			 * record from blob and truncate index to current offset.
			 */
			if (loc.last_valid_dc != NULL) {
				struct eblob_disk_control data_dc;
				struct eblob_disk_control idc;

				/* Last valid dc and it's offset */
				idc = *loc.last_valid_dc;
				ctl->index_offset = loc.last_valid_offset;
				eblob_convert_disk_control(&idc);

				memcpy(&data_dc, bctl->data + idc.position, hdr_size);
				eblob_convert_disk_control(&data_dc);

				bctl->data_offset = idc.position + data_dc.disk_size;

				eblob_log(ctl->log, EBLOB_LOG_ERROR, "blob: truncating eblob to: data_fd: %d, index_fd: %d, "
						"data_size(was): %llu, data_offset: %" PRIu64 ", "
						"data_position: %" PRIu64 ", disk_size: %" PRIu64 ", index_offset: %llu\n",
						bctl->data_fd, index_fd, ctl->data_size, bctl->data_offset, idc.position, idc.disk_size,
						ctl->index_offset);

				err = ftruncate(index_fd, ctl->index_offset);
				if (err == -1) {
					eblob_log(ctl->log, EBLOB_LOG_ERROR,
							"blob: truncation failed: fd: %d, err: %d\n", index_fd, -errno);
					ctl->err = -errno;
				}
			}
		}
		pthread_mutex_unlock(&bctl->lock);
	}

	/*
	 * Propagate internal error to caller thread if not already set.
	 * This is racy, but OK since we can't decide which thread's
	 * error is more important anyway.
	 */
	if (ctl->err == 0 && err != 0)
		ctl->err = err;

	return err;
}

/**
 * eblob_blob_iterate() - eblob forward iterator.
 * Creates and initialized iterator threads.
 */
int eblob_blob_iterate(struct eblob_iterate_control *ctl)
{
	int err;
	struct eblob_iterate_priv iter_priv;

	if (ctl->range_num) {
		/*
		 * Ranges must be sorted in ascending order
		 */
		qsort(ctl->range, ctl->range_num, sizeof(struct eblob_index_block), eblob_index_block_cmp);
	}

	/* Wait until nobody uses bctl->data */
	eblob_base_wait_locked(ctl->base);
	err = eblob_base_setup_data(ctl->base, 0);
	if (err) {
		pthread_mutex_unlock(&ctl->base->lock);
		ctl->err = err;
		goto err_out_exit;
	}

	ctl->index_offset = 0;
	ctl->data_size = ctl->base->data_size;
	ctl->index_size = ctl->base->index_size;
	pthread_mutex_unlock(&ctl->base->lock);

	iter_priv.ctl = ctl;
	iter_priv.thread_priv = NULL;

	if (ctl->iterator_cb.iterator_init) {
		err = ctl->iterator_cb.iterator_init(ctl, &iter_priv.thread_priv);
		if (err) {
			ctl->err = err;
			eblob_log(ctl->log, EBLOB_LOG_ERROR, "blob: failed to init iterator: %d.\n", err);
			goto err_out_exit;
		}
	}

	err = eblob_blob_iterator(&iter_priv);
	if (err) {
		ctl->err = err;
		eblob_log(ctl->log, EBLOB_LOG_ERROR, "blob: iterator failed: %d.\n", err);
		goto err_out_exit;
	}

	if (ctl->iterator_cb.iterator_free)
		ctl->iterator_cb.iterator_free(ctl, &iter_priv.thread_priv);

	if ((ctl->err == -ENOENT) && eblob_total_elements(ctl->b))
		ctl->err = 0;

err_out_exit:
	return ctl->err;
}

/**
 * eblob_mark_index_removed() - marks entry removed in index/data file
 * @fd:		opened for write file descriptor of index
 * @offset:	position of entry's disk control in index
 */
int eblob_mark_index_removed(int fd, uint64_t offset)
{
	uint64_t flags = eblob_bswap64(BLOB_DISK_CTL_REMOVE);

	return __eblob_write_ll(fd, &flags, sizeof(flags), offset + offsetof(struct eblob_disk_control, flags));
}

/**
 * eblob_dump_wc() - pretty-print write control structure
 */
static void eblob_dump_wc(struct eblob_backend *b, struct eblob_key *key, struct eblob_write_control *wc, const char *str, int err)
{
	int log_level = EBLOB_LOG_NOTICE;

	if (err < 0)
		log_level = EBLOB_LOG_ERROR;

	eblob_log(b->cfg.log, log_level, "blob: %s: i%d: %s: position: %" PRIu64 ", "
			"offset: %" PRIu64 ", size: %" PRIu64 ", flags: 0x%" PRIx64 ", "
			"total data size: %" PRIu64 ", disk-size: %" PRIu64 ", "
			"data_fd: %d, index_fd: %d, bctl: %p: %d\n",
			eblob_dump_id(key->id), wc->index, str, wc->ctl_data_offset,
			wc->offset, wc->size, wc->flags, wc->total_data_size, wc->total_size,
			wc->data_fd, wc->index_fd, wc->bctl, err);
}

/**
 * eblob_mark_entry_removed() - Mark entry as removed in both index and data file.
 *
 * Also updates stats and syncs data.
 *
 * TODO: We can add task to periodic thread to punch holes (do fadvise
 * FALLOC_FL_PUNCH_HOLE) in data files. This will free space utilized by
 * removed entries.
 */
static int eblob_mark_entry_removed(struct eblob_backend *b,
		struct eblob_key *key, struct eblob_ram_control *old)
{
	int err;

	/* Add entry to list of removed entries */
	if (eblob_binlog_enabled(&old->bctl->binlog)) {
		struct eblob_binlog_entry *entry;

		EBLOB_WARNX(b->cfg.log, EBLOB_LOG_NOTICE, "%s: appending key to binlog",
				eblob_dump_id(key->id));

		entry = eblob_binlog_entry_new(key);
		if (entry == NULL) {
			err = -ENOMEM;
			goto err;
		}

		err = eblob_binlog_append(&old->bctl->binlog, entry);
		if (err != 0) {
			EBLOB_WARNC(b->cfg.log, EBLOB_LOG_ERROR, -err,
					"%s: eblob_binlog_append: FAILED",
					eblob_dump_id(key->id));
			goto err;
		}
	}

	EBLOB_WARNX(b->cfg.log, EBLOB_LOG_NOTICE, "%s: index position: %" PRIu64 ", index_fd: %d, "
			"data position: %" PRIu64 ", data_fd: %d",
			eblob_dump_id(key->id), old->index_offset, eblob_get_index_fd(old->bctl),
			old->data_offset, old->bctl->data_fd);

	err = eblob_mark_index_removed(eblob_get_index_fd(old->bctl), old->index_offset);
	if (err != 0) {
		EBLOB_WARNX(b->cfg.log, EBLOB_LOG_ERROR,
				"%s: eblob_mark_index_removed: FAILED: index, fd: %d, err: %d",
				eblob_dump_id(key->id), old->bctl->index_fd, err);
		goto err;
	}

	err = eblob_mark_index_removed(old->bctl->data_fd, old->data_offset);
	if (err != 0) {
		EBLOB_WARNX(b->cfg.log, EBLOB_LOG_ERROR,
				"%s: eblob_mark_index_removed: FAILED: data, fd: %d, err: %d",
				eblob_dump_id(key->id), old->bctl->data_fd, err);
		goto err;
	}

	eblob_stat_inc(old->bctl->stat, EBLOB_LST_RECORDS_REMOVED);
	eblob_stat_add(old->bctl->stat, EBLOB_LST_REMOVED_SIZE, old->size);

	if (!b->cfg.sync) {
		eblob_fdatasync(old->bctl->data_fd);
		eblob_fdatasync(eblob_get_index_fd(old->bctl));
	}

err:
	EBLOB_WARNX(b->cfg.log, EBLOB_LOG_NOTICE, "%s: finished: %d",
			eblob_dump_id(key->id), err);
	return err;
}

/**
 * eblob_mark_entry_removed_purge() - remove entry from disk and memory.
 * FIXME: Rename!
 */
static int eblob_mark_entry_removed_purge(struct eblob_backend *b,
		struct eblob_key *key, struct eblob_ram_control *old)
{
	int err;

	assert(b != NULL);
	assert(key != NULL);
	assert(old != NULL);
	assert(old->bctl != NULL);

	/* Protect against datasort */
	pthread_mutex_lock(&old->bctl->lock);

	/* Remove from disk blob and index */
	err = eblob_mark_entry_removed(b, key, old);
	if (err)
		goto err;

	/* Remove from memory */
	err = eblob_cache_remove(b, key);
	if (err != 0 && err != -ENOENT) {
		EBLOB_WARNC(b->cfg.log, EBLOB_LOG_NOTICE, -err,
				"%s: eblob_cache_remove: FAILED: %d",
				eblob_dump_id(key->id), err);
		goto err;
	} else {
		err = 0;
	}

err:
	pthread_mutex_unlock(&old->bctl->lock);
	return err;
}

/**
 * eblob_wc_to_dc() - convert write control to disk control
 */
static void eblob_wc_to_dc(const struct eblob_key *key, const struct eblob_write_control *wc,
		struct eblob_disk_control *dc)
{
	assert(key != NULL);
	assert(wc != NULL);
	assert(dc != NULL);

	memcpy(&dc->key, key, sizeof(struct eblob_key));
	dc->flags = wc->flags;
	dc->data_size = wc->total_data_size;
	dc->disk_size = wc->total_size;
	dc->position = wc->ctl_data_offset;

	eblob_convert_disk_control(dc);
}

/**
 * eblob_commit_disk() - update on disk index with data from write control
 * @wc:		new data
 * @remove:	mark entry removed
 */
static int eblob_commit_disk(struct eblob_backend *b, struct eblob_key *key,
		struct eblob_write_control *wc, int remove)
{
	react_start_action(ACTION_EBLOB_COMMIT_DISK);

	struct eblob_disk_control dc;
	int err;

	if (remove)
		wc->flags |= BLOB_DISK_CTL_REMOVE;
	else
		wc->flags &= ~BLOB_DISK_CTL_REMOVE;

	eblob_wc_to_dc(key, wc, &dc);

	err = __eblob_write_ll(wc->index_fd, &dc, sizeof(dc), wc->ctl_index_offset);
	if (err) {
		eblob_dump_wc(b, key, wc, "eblob_commit_disk: ERROR-write-index", err);
		goto err_out_exit;
	}

	err = __eblob_write_ll(wc->data_fd, &dc, sizeof(dc), wc->ctl_data_offset);
	if (err) {
		eblob_dump_wc(b, key, wc, "eblob_commit_disk: ERROR-write-data", err);
		goto err_out_exit;
	}

	if (!b->cfg.sync)
		fsync(wc->index_fd);

	eblob_dump_wc(b, key, wc, "eblob_commit_disk", err);

err_out_exit:
	react_stop_action(ACTION_EBLOB_COMMIT_DISK);
	return err;
}

/**
 * __eblob_write_ll() - interruption-safe wrapper for pwrite(2)
 */
int __eblob_write_ll(int fd, void *data, size_t size, off_t offset)
{
	react_start_action(ACTION_EBLOB_WRITE_LL);
	int err = 0;
	ssize_t bytes;

	while (size) {
again:
		bytes = pwrite(fd, data, size, offset);
		if (bytes == -1) {
			if (errno == -EINTR)
				goto again;
			err = -errno;
			goto err_out_exit;
		}
		data += bytes;
		size -= bytes;
		offset += bytes;
	}
err_out_exit:
	react_stop_action(ACTION_EBLOB_WRITE_LL);
	return err;
}

/**
 * __eblob_read_ll() - interruption-safe wrapper for pread(2)
 */
int __eblob_read_ll(int fd, void *data, size_t size, off_t offset)
{
	ssize_t bytes;

	while (size) {
again:
		bytes = pread(fd, data, size, offset);
		if (bytes == -1) {
			if (errno == -EINTR)
				goto again;
			return -errno;
		} else if (bytes == 0)
			return -ESPIPE;
		data += bytes;
		size -= bytes;
		offset += bytes;
	}
	return 0;
}

/**
 * eblob_calculate_size() - calculate size of data with respect to
 * header/footer and alignment
 */
static inline uint64_t eblob_calculate_size(struct eblob_backend *b, uint64_t offset, uint64_t size)
{
	uint64_t total_size = size + offset + sizeof(struct eblob_disk_control);

	if (!(b->cfg.blob_flags & EBLOB_NO_FOOTER))
		total_size += sizeof(struct eblob_disk_footer);

	return total_size;
}

/*! Fills \a rctl fields from given \a wc */
static void eblob_wc_to_rctl(const struct eblob_write_control *wc,
		struct eblob_ram_control *rctl)
{
	assert(wc != NULL);
	assert(wc->bctl != NULL);
	assert(rctl != NULL);

	rctl->size = wc->total_data_size;
	rctl->data_offset = wc->ctl_data_offset;
	rctl->index_offset = wc->ctl_index_offset;
	rctl->bctl = wc->bctl;
}

/**
 * eblob_commit_ram() - constructs ram control from write control and puts in
 * to hash
 */
static int eblob_commit_ram(struct eblob_backend *b, struct eblob_key *key, struct eblob_write_control *wc)
{
	struct eblob_ram_control ctl;
	int err;

	/* Do not cache keys that are on disk */
	if (wc->on_disk)
		return 0;

	eblob_wc_to_rctl(wc, &ctl);
	err = eblob_cache_insert(b, key, &ctl);
	if (err) {
		eblob_log(b->cfg.log, EBLOB_LOG_ERROR,
				"blob: %s: %s: eblob_cache_insert: fd: %d: FAILED: %d.\n",
				eblob_dump_id(key->id), __func__, eblob_get_index_fd(ctl.bctl), err);
		goto err_out_exit;
	}

err_out_exit:
	eblob_dump_wc(b, key, wc, "eblob_commit_ram: finished", err);
	return err;
}

/**
 * eblob_copy_data() - canonical copy of data from one file to another for OSes
 * that do not have splice(2)
 */
static int eblob_copy_data(int fd_in, uint64_t off_in, int fd_out, uint64_t off_out, ssize_t len)
{
	void *buf;
	ssize_t err;
	ssize_t alloc_size = len;
	ssize_t max_size = 10 * EBLOB_1_M;

	if (len <= 0)
		return -EINVAL;

	if (alloc_size > max_size)
		alloc_size = max_size;

	buf = malloc(alloc_size);
	if (!buf) {
		err = -ENOMEM;
		goto err_out_exit;
	}

	while (len > 0) {
		ssize_t read_size = alloc_size;

		if (read_size > len)
			read_size = len;

		err = pread(fd_in, buf, read_size, off_in);
		if (err == 0) {
			err = -ESPIPE;
			goto err_out_free;
		}
		if (err < 0) {
			err = -errno;
			goto err_out_free;
		}

		read_size = err;

		err = pwrite(fd_out, buf, read_size, off_out);
		if (err == 0) {
			err = -EPIPE;
			goto err_out_free;
		}
		if (err < 0) {
			err = -errno;
			goto err_out_free;
		}

		read_size = err;

		off_out += read_size;
		off_in += read_size;
		len -= read_size;

		err = 0;
	}

err_out_free:
	free(buf);
err_out_exit:
	return err;
}

#ifdef __linux__

/**
 * eblob_splice_data_one() - efficiently copy data between file descriptors
 *
 * NB! splice() does not allow to transfer data when in and out
 * file descriptors are the same or refer to the same file
 */

static int eblob_splice_data_one(int *fds, int fd_in, uint64_t *off_in,
		int fd_out, uint64_t *off_out, ssize_t len)
{
	int err;
	size_t to_write = len;

	while (to_write > 0) {
		err = splice(fd_in, (loff_t *)off_in, fds[1], NULL, to_write, 0);
		if (err == 0) {
			err = -ENOSPC;
			goto err_out_exit;
		}
		if (err < 0) {
			err = -errno;
			perror("splice1");
			goto err_out_exit;
		}
		to_write -= err;
	}

	to_write = len;
	while (to_write > 0) {
		err = splice(fds[0], NULL, fd_out, (loff_t *)off_out, to_write, 0);
		if (err == 0) {
			err = -ENOSPC;
			goto err_out_exit;
		}
		if (err < 0) {
			err = -errno;
			perror("splice2");
			goto err_out_exit;
		}
		to_write -= err;
	}

	err = 0;

err_out_exit:
	return err;
}

int eblob_splice_data(int fd_in, uint64_t off_in, int fd_out, uint64_t off_out, ssize_t len)
{
	int fds[2];
	int err;

	err = pipe(fds);
	if (err < 0) {
		err = -errno;
		goto err_out_exit;
	}

	while (len > 0) {
		ssize_t chunk_size = 4096;

		if (chunk_size > len)
			chunk_size = len;

		err = eblob_splice_data_one(fds, fd_in, &off_in, fd_out, &off_out, chunk_size);
		if (err < 0)
			goto err_out_close;

		len -= chunk_size;
	}

	err = 0;

err_out_close:
	close(fds[0]);
	close(fds[1]);
err_out_exit:
	return err;
}
#else
int eblob_splice_data(int fd_in, uint64_t off_in, int fd_out, uint64_t off_out, ssize_t len)
{
	return eblob_copy_data(fd_in, off_in, fd_out, off_out, len);
}
#endif

/**
 * eblob_fill_write_control_from_ram() - looks for data/index fds and offsets
 * in cache and fills write control with them.
 * @for_write:		specifies if this request is intended for future write
 */
static int eblob_fill_write_control_from_ram(struct eblob_backend *b, struct eblob_key *key,
		struct eblob_write_control *wc, int for_write, struct eblob_ram_control *old)
{
	react_start_action(ACTION_EBLOB_FILL_WRITE_CONTROL_FROM_RAM);

	struct eblob_ram_control ctl;
	struct eblob_disk_control dc;
	uint64_t orig_offset = wc->offset;
	ssize_t err;

	err = eblob_cache_lookup(b, key, &ctl, &wc->on_disk);
	if (err) {
		eblob_log(b->cfg.log, EBLOB_LOG_DEBUG,
				"blob: %s: %s: eblob_cache_lookup: %zd, on_disk: %d\n",
				eblob_dump_id(key->id), __func__, err, wc->on_disk);
		goto err_out_exit;
	} else if(old) {
		memcpy(old, &ctl, sizeof(struct eblob_ram_control));
	}

	/* only for write */
	if (for_write && (wc->flags & BLOB_DISK_CTL_APPEND)) {
		wc->offset = orig_offset + ctl.size;
	}

	wc->data_fd = ctl.bctl->data_fd;
	wc->index_fd = eblob_get_index_fd(ctl.bctl);

	wc->index = ctl.bctl->index;

	wc->ctl_index_offset = ctl.index_offset;
	wc->ctl_data_offset = ctl.data_offset;

	wc->data_offset = wc->ctl_data_offset + sizeof(struct eblob_disk_control) + wc->offset;
	wc->bctl = ctl.bctl;

	err = __eblob_read_ll(wc->index_fd, &dc, sizeof(dc), ctl.index_offset);
	if (err) {
		eblob_dump_wc(b, key, wc, "eblob_fill_write_control_from_ram: ERROR-pread-index", err);
		goto err_out_exit;
	}
	eblob_convert_disk_control(&dc);

	wc->flags = dc.flags;
	wc->total_size = dc.disk_size;
	if (dc.data_size < wc->offset + wc->size)
		wc->total_data_size = wc->offset + wc->size;
	else
		wc->total_data_size = dc.data_size;

	if (!wc->size)
		wc->size = dc.data_size;

	if (for_write && (dc.disk_size < eblob_calculate_size(b, wc->offset, wc->size))) {
		err = -E2BIG;
		eblob_log(b->cfg.log, EBLOB_LOG_DEBUG,
					"%s: %s: size check failed: disk-size: %llu, calculated: %llu\n",
					__func__, eblob_dump_id(key->id), (unsigned long long)dc.disk_size,
					(unsigned long long)eblob_calculate_size(b, wc->offset, wc->size));
		goto err_out_exit;
	}

	eblob_dump_wc(b, key, wc, "eblob_fill_write_control_from_ram", err);

err_out_exit:
	react_stop_action(ACTION_EBLOB_FILL_WRITE_CONTROL_FROM_RAM);
	return err;
}

/**
 * eblob_check_free_space() - checks if there is enough space for yet another
 * blob or there is at least 10% of free space available on this FS.
 */
static int eblob_check_free_space(struct eblob_backend *b, uint64_t size)
{
	unsigned long long total, avail;
	static int print_once;

	if (!(b->cfg.blob_flags & EBLOB_NO_FREE_SPACE_CHECK)) {
		avail = b->vfs_stat.f_bsize * b->vfs_stat.f_bavail;
		total = b->vfs_stat.f_frsize * b->vfs_stat.f_blocks;
		if (avail < size)
			return -ENOSPC;

		if (b->cfg.blob_size_limit) {
			if (eblob_stat_get(b->stat_summary, EBLOB_LST_BASE_SIZE) + size > b->cfg.blob_size_limit) {
				if (!print_once) {
					print_once = 1;

					eblob_log(b->cfg.log, EBLOB_LOG_ERROR, "OUT OF FREE SPACE: available: %llu Mb, "
							"total: %llu Mb, current size: %" PRIu64 " Mb, limit: %" PRIu64 "Mb\n",
							avail / EBLOB_1_M, total / EBLOB_1_M,
							(eblob_stat_get(b->stat_summary, EBLOB_LST_BASE_SIZE) + size) / EBLOB_1_M,
							b->cfg.blob_size_limit / EBLOB_1_M);
				}
				return -ENOSPC;
			}
		} else if (((b->cfg.blob_flags & EBLOB_RESERVE_10_PERCENTS) && (avail < total * 0.1)) ||
				(!(b->cfg.blob_flags & EBLOB_RESERVE_10_PERCENTS) && (avail < 2 * b->cfg.blob_size))) {
			if (!print_once) {
				print_once = 1;

				eblob_log(b->cfg.log, EBLOB_LOG_ERROR, "OUT OF FREE SPACE: available: %llu Mb, "
						"total: %llu Mb, blob size: %" PRIu64 " Mb\n",
						avail / EBLOB_1_M, total / EBLOB_1_M, b->cfg.blob_size / EBLOB_1_M);
			}

			return -ENOSPC;
		}
	}

	return 0;
}

/*!
 * Low-level counterpart for \fn eblob_write_prepare_disk()
 * NB! Caller should hold "backend" lock.
 */
static int eblob_write_prepare_disk_ll(struct eblob_backend *b, struct eblob_key *key,
		struct eblob_write_control *wc, uint64_t prepare_disk_size,
		enum eblob_copy_flavour copy, uint64_t copy_offset,
		struct eblob_ram_control *old)
{
	react_start_action(ACTION_EBLOB_WRITE_PREPARE_DISK_LL);

	struct eblob_base_ctl *ctl = NULL;
	ssize_t err = 0;

	if (list_empty(&b->bases)) {
		err = eblob_add_new_base(b);
		if (err)
			goto err_out_exit;
	}

	ctl = list_last_entry(&b->bases, struct eblob_base_ctl, base_entry);
	if ((ctl->data_offset >= (off_t)b->cfg.blob_size) || (ctl->sort.fd >= 0) ||
			(ctl->index_size / sizeof(struct eblob_disk_control) >= b->cfg.records_in_blob)) {
		err = eblob_add_new_base(b);
		if (err)
			goto err_out_exit;

		if (ctl->sort.fd < 0)
			datasort_force_sort(b);

		ctl = list_last_entry(&b->bases, struct eblob_base_ctl, base_entry);
	}

	if (old != NULL) {
		/* Check that bctl is still valid */
		if (old->bctl->index_fd == -1) {
			err = -EAGAIN;
			goto err_out_exit;
		}
		if (wc->flags & BLOB_DISK_CTL_APPEND)
			wc->offset += old->size;
	} else {
		if (wc->flags & BLOB_DISK_CTL_APPEND) {
			/*
			 * Append does not make any sense if there is no record
			 * with this key
			 */
			wc->flags &= ~BLOB_DISK_CTL_APPEND;
			/*
			 * If record is written with APPEND flag this is
			 * strong indication that we need to preallocate more
			 * space.
			 */
			prepare_disk_size += wc->size * 4;
		}
	}

	assert(datasort_base_is_sorted(ctl) != 1);

	wc->data_fd = ctl->data_fd;
	wc->index_fd = ctl->index_fd;

	wc->index = ctl->index;
	wc->on_disk = 0;

	wc->ctl_index_offset = ctl->index_size;
	wc->ctl_data_offset = ctl->data_offset;

	wc->data_offset = wc->ctl_data_offset + sizeof(struct eblob_disk_control) + wc->offset;
	wc->total_data_size = wc->offset + wc->size;

	wc->bctl = ctl;

	if (wc->total_data_size < prepare_disk_size)
		wc->total_size = eblob_calculate_size(b, 0, prepare_disk_size);
	else
		wc->total_size = eblob_calculate_size(b, 0, wc->total_data_size);

	/*
	 * if we are doing prepare, and there is some old data - reserve 2
	 * times as much as requested This allows to not to copy data
	 * frequently if we append records
	 */
	if (wc->flags & BLOB_DISK_CTL_APPEND)
		wc->total_size *= 2;

	ctl->data_offset += wc->total_size;
	ctl->index_size += sizeof(struct eblob_disk_control);

	/*
	 * We are doing early index update to prevent situations when system
	 * crashed (or even blob is closed), but index entry was not yet
	 * written, since we only reserved space.
	 */
	err = eblob_commit_disk(b, key, wc, 1);
	if (err)
		goto err_out_rollback;

	/*
	 * If no footer is set then commit phase would be skipped and
	 * so iterator could consider record broken because offset+size
	 * may be outside of blob. So extend blob manually.
	 *
	 * Also we need to extend blob if copy if it was requested, because it
	 * may be plain_write call that does not call commit and thus following
	 * copy may try to access area outside of base.
	 */
	if ((b->cfg.blob_flags & EBLOB_NO_FOOTER) || (copy == EBLOB_COPY_RECORD)) {
		err = eblob_preallocate(wc->data_fd, wc->ctl_data_offset, wc->total_size);
		eblob_log(b->cfg.log, EBLOB_LOG_DEBUG, "blob: %s: eblob_preallocate: fd: %d, "
				"size: %" PRIu64 ", err: %zu\n", eblob_dump_id(key->id),
				wc->data_fd, wc->ctl_data_offset + wc->total_size, err);
		if (err != 0)
			goto err_out_rollback;
	}

	/*
	 * We should copy old entry only in case there is old entry, it has
	 * non-zero size and copy flag is set.
	 *
	 * NB! We also should copy seems-to-be-empty (old->size == 0) records
	 * because they can be modified with write_plain but not yet committed.
	 */
	if (old != NULL && copy == EBLOB_COPY_RECORD) {
		struct eblob_disk_control old_dc;
		uint64_t off_in = old->data_offset + sizeof(struct eblob_disk_control);
		uint64_t off_out = wc->ctl_data_offset + sizeof(struct eblob_disk_control);
		uint64_t size;

		/*
		 * Hack: If copy_offset is set then we overwriting old format
		 * entry with new format one, so we need to copy it with offset
		 * big enough for extended record and mangle sizes.
		 */
		if (copy_offset != 0) {
			off_out += copy_offset;

			if (wc->flags & BLOB_DISK_CTL_APPEND) {
				wc->data_offset += copy_offset;
				wc->total_data_size += copy_offset;
			}
		}

		/*
		 * We must get disk_size of old record because record could be
		 * modified with eblob_plain_write() and not yet be committed.
		 */
		err = __eblob_read_ll(old->bctl->data_fd, &old_dc,
				sizeof(struct eblob_disk_control), old->data_offset);
		if (err) {
			eblob_dump_wc(b, key, wc, "copy: ERROR-pread-data", err);
			goto err_out_rollback;
		}

		/* Sanity: Check that on-disk and in-memory keys are the same */
		if (memcmp(&old_dc.key, key, sizeof(struct eblob_key)) != 0) {
			EBLOB_WARNX(b->cfg.log, EBLOB_LOG_ERROR,
					"keys mismatch: in-memory: %s, on-disk: %s",
					eblob_dump_id_len(key->id, EBLOB_ID_SIZE),
					eblob_dump_id_len(old_dc.key.id, EBLOB_ID_SIZE));
			goto err_out_rollback;
		}

		eblob_convert_disk_control(&old_dc);
		size = old_dc.disk_size - sizeof(struct eblob_disk_control);

		if (wc->data_fd != old->bctl->data_fd)
			err = eblob_splice_data(old->bctl->data_fd, off_in, wc->data_fd, off_out, size);
		else
			err = eblob_copy_data(old->bctl->data_fd, off_in, wc->data_fd, off_out, size);

		if (err == 0)
			eblob_stat_inc(b->stat, EBLOB_GST_READ_COPY_UPDATE);

		EBLOB_WARNX(b->cfg.log, err < 0 ? EBLOB_LOG_ERROR : EBLOB_LOG_NOTICE,
				"copy: %s: src offset: %" PRIu64 ", dst offset: %" PRIu64
				", size: %" PRIu64 ", src fd: %d: dst fd: %d: %zd",
				eblob_dump_id(key->id), off_in, off_out,
				size, old->bctl->data_fd, wc->data_fd, err);
		if (err < 0)
			goto err_out_rollback;
	}

	if (old != NULL) {
		pthread_mutex_lock(&old->bctl->lock);
		err = eblob_mark_entry_removed(b, key, old);
		pthread_mutex_unlock(&old->bctl->lock);
		if (err != 0) {
			eblob_log(b->cfg.log, EBLOB_LOG_ERROR,
					"%s: %s: eblob_mark_entry_removed: %zd\n",
					__func__, eblob_dump_id(key->id), -err);
			/*
			 * NB! If previous entry removal failed than it's left
			 * in unknown state.  In that case we should not roll
			 * back write because it's already committed.
			 */
			goto err_out_exit;
		}
	}

	eblob_stat_add(ctl->stat, EBLOB_LST_BASE_SIZE,
			wc->total_size + sizeof(struct eblob_disk_control));
	eblob_stat_inc(ctl->stat, EBLOB_LST_RECORDS_TOTAL);

	eblob_dump_wc(b, key, wc, "eblob_write_prepare_disk_ll: complete", 0);

	react_stop_action(ACTION_EBLOB_WRITE_PREPARE_DISK_LL);
	return 0;

err_out_rollback:
	ctl->data_offset -= wc->total_size;
	ctl->index_size -= sizeof(struct eblob_disk_control);
err_out_exit:
	react_stop_action(ACTION_EBLOB_WRITE_PREPARE_DISK_LL);
	return err;
}


/**
 * eblob_write_prepare_disk() - allocates space for new record
 * It locks backend, allocates new bases, commits headers and
 * manages overwrites/appends.
 */
static int eblob_write_prepare_disk(struct eblob_backend *b, struct eblob_key *key,
		struct eblob_write_control *wc, uint64_t prepare_disk_size,
		enum eblob_copy_flavour copy, uint64_t copy_offset, struct eblob_ram_control *old)
{
	react_start_action(ACTION_EBLOB_WRITE_PREPARE_DISK);

	ssize_t err = 0;
	uint64_t size;

	eblob_log(b->cfg.log, EBLOB_LOG_NOTICE,
			"blob: %s: eblob_write_prepare_disk: start: "
			"size: %" PRIu64 ", offset: %" PRIu64 ", prepare: %" PRIu64 "\n",
			eblob_dump_id(key->id), wc->size, wc->offset, prepare_disk_size);

	size = prepare_disk_size > wc->size + wc->offset ? prepare_disk_size : wc->size + wc->offset;
	err = eblob_check_free_space(b, eblob_calculate_size(b, 0, size));
	if (err)
		goto err_out_exit;

	/*
	 * FIXME: There is TOC vs TOU race between cache lookup and
	 * record copy
	 */
	pthread_mutex_lock(&b->lock);
	err = eblob_write_prepare_disk_ll(b, key, wc, prepare_disk_size, copy,
			copy_offset, old);
	pthread_mutex_unlock(&b->lock);

err_out_exit:
	react_stop_action(ACTION_EBLOB_WRITE_PREPARE_DISK);
	return err;
}

/**
 * eblob_write_prepare() - prepare phase reserves space in blob file.
 */
int eblob_write_prepare(struct eblob_backend *b, struct eblob_key *key,
		uint64_t size, uint64_t flags)
{
	react_start_action(ACTION_EBLOB_WRITE_PREPARE);

	struct eblob_write_control wc = { .offset = 0 };
	struct eblob_ram_control old;
	int err;

	EBLOB_WARNX(b->cfg.log, EBLOB_LOG_DEBUG,
			"key: %s, size: %" PRIu64 ", flags 0x%" PRIx64,
			eblob_dump_id(key->id), size, flags);

	/* Sanity */
	if (b == NULL || key == NULL) {
		err = -EINVAL;
		goto err_out_exit;
	}

	/*
	 * For eblob_write_prepare() this can not fail with -E2BIG, since
	 * size/offset are zero.
	 */
	err = eblob_fill_write_control_from_ram(b, key, &wc, 1, &old);
	if (err && err != -ENOENT)
		goto err_out_exit;

	if (err == 0 && (wc.total_size >= eblob_calculate_size(b, 0, size))) {
		eblob_stat_inc(b->stat, EBLOB_GST_PREPARE_REUSED);
		goto err_out_exit;
	} else {
		wc.flags = flags;
		if (b->cfg.blob_flags & EBLOB_NO_FOOTER)
			wc.flags |= BLOB_DISK_CTL_NOCSUM;
		err = eblob_write_prepare_disk(b, key, &wc, size, EBLOB_COPY_RECORD, 0, err == -ENOENT ? NULL : &old);
		if (err)
			goto err_out_exit;
		err = eblob_commit_ram(b, key, &wc);
		if (err)
			goto err_out_exit;
	}

err_out_exit:
	react_stop_action(ACTION_EBLOB_WRITE_PREPARE);
	eblob_dump_wc(b, key, &wc, "eblob_write_prepare: finished", err);
	return err;
}

/**
 * eblob_hash() - general hash routine. For now it's simple sha512.
 */
int eblob_hash(struct eblob_backend *b __attribute_unused__, void *dst,
		unsigned int dsize __attribute_unused__, const void *src, uint64_t size)
{
	react_start_action(ACTION_EBLOB_HASH);
	sha512_buffer(src, size, dst);
	react_stop_action(ACTION_EBLOB_HASH);
	return 0;
}

/**
 * eblob_csum() - Computes checksum of data pointed by @wc and stores
 * it in @dst.
 * NB! Expensive routine that calls mmap/munmap on each call.
 *
 * TODO: Can be merged with eblob_csum_ok()
 * TODO: Can use eblob_data_map()
 */
static int eblob_csum(struct eblob_backend *b, void *dst, unsigned int dsize,
		struct eblob_write_control *wc)
{
	react_start_action(ACTION_EBLOB_CSUM);
	long page_size = sysconf(_SC_PAGE_SIZE);
	off_t off = wc->ctl_data_offset + sizeof(struct eblob_disk_control);
	off_t offset = off & ~(page_size - 1);
	size_t mapped_size = ALIGN(wc->total_data_size + off - offset, page_size);
	react_add_stat_int("mapped_size", mapped_size);
	void *data, *ptr;
	int err = 0;

	data = mmap(NULL, mapped_size, PROT_READ, MAP_SHARED, wc->data_fd, offset);
	if (data == MAP_FAILED) {
		err = -errno;
		goto err_out_exit;
	}
	ptr = data + off - offset;

	eblob_hash(b, dst, dsize, ptr, wc->total_data_size);

	munmap(data, mapped_size);

err_out_exit:
	react_stop_action(ACTION_EBLOB_CSUM);
	return err;
}

/**
 * eblob_write_commit_footer() - low-level commit phase computes checksum and
 * writes footer.
 */
static int eblob_write_commit_footer(struct eblob_backend *b, struct eblob_key *key,
                                     struct eblob_write_control *wc)
{
	react_start_action(ACTION_EBLOB_WRITE_COMMIT_FOOTER);
	off_t offset = wc->ctl_data_offset + wc->total_size - sizeof(struct eblob_disk_footer);
	struct eblob_disk_footer f;
	int err = 0;
	struct timeval start, end;
	long csum_time = 0;
	gettimeofday(&start, NULL);
	end = start;

	if (b->cfg.blob_flags & EBLOB_NO_FOOTER)
		goto err_out_sync;

	memset(&f, 0, sizeof(f));

	if (!(wc->flags & BLOB_DISK_CTL_NOCSUM)) {
		err = eblob_csum(b, f.csum, sizeof(f.csum), wc);
		if (err)
			goto err_out_exit;
	}
	gettimeofday(&end, NULL);
	csum_time = DIFF(start, end);

	f.offset = wc->ctl_data_offset;

	eblob_convert_disk_footer(&f);

	err = __eblob_write_ll(wc->data_fd, &f, sizeof(f), offset);
	if (err)
		goto err_out_exit;

err_out_sync:
	if (!b->cfg.sync)
		fsync(wc->data_fd);
	err = 0;

err_out_exit:
	react_stop_action(ACTION_EBLOB_WRITE_COMMIT_FOOTER);
	eblob_log(b->cfg.log, EBLOB_LOG_NOTICE, "blob: %s: eblob_write_commit_footer: Ok: data_fd: %d"
	          ", ctl_data_offset: %" PRIu64 ", data_offset: %" PRIu64
	          ", index_fd: %d, index_offset: %" PRIu64 ", size: %" PRIu64
	          ", total(disk)_size: %" PRIu64 ", on_disk: %d, csum-time: %ld usecs, err: %d\n",
	          eblob_dump_id(key->id), wc->data_fd, wc->ctl_data_offset, wc->data_offset,
	          wc->index_fd, wc->ctl_index_offset, wc->size, wc->total_size, wc->on_disk,
	          csum_time, err);
	return err;
}

/**
 * eblob_write_commit_nolock() - commit phase - writes to disk, updates on-disk
 * index and puts entry to hash.
 */
static int eblob_write_commit_nolock(struct eblob_backend *b, struct eblob_key *key,
		struct eblob_write_control *wc)
{
	react_start_action(ACTION_EBLOB_WRITE_COMMIT_NOLOCK);

	int err;

	err = eblob_write_commit_footer(b, key, wc);
	if (err) {
		eblob_dump_wc(b, key, wc, "eblob_write_commit_footer: ERROR", err);
		goto err_out_exit;
	}

	err = eblob_commit_disk(b, key, wc, 0);
	if (err)
		goto err_out_exit;

	err = eblob_commit_ram(b, key, wc);
	if (err < 0)
		goto err_out_exit;

err_out_exit:
	eblob_dump_wc(b, key, wc, "eblob_write_commit_nolock", err);
	react_stop_action(ACTION_EBLOB_WRITE_COMMIT_NOLOCK);
	return err;
}

/*!
 * Commits record:
 *	Writes footer, index and data file indexes and updates data in ram.
 */
int eblob_write_commit(struct eblob_backend *b, struct eblob_key *key,
		uint64_t size, uint64_t flags)
{
	struct eblob_write_control wc = { .offset = 0, };
	int err;

	/* Sanity */
	if (b == NULL || key == NULL) {
		err = -EINVAL;
		goto err_out_exit;
	}

	EBLOB_WARNX(b->cfg.log, EBLOB_LOG_DEBUG,
			"key: %s, size: %" PRIu64 ", flags 0x%" PRIx64,
			eblob_dump_id(key->id), size, flags);

	/* Do not allow closing of bctl while commit in progress */
	pthread_mutex_lock(&b->lock);

	err = eblob_fill_write_control_from_ram(b, key, &wc, 1, NULL);
	if (err < 0)
		goto err_out_unlock;

	/* Sanity - we can't commit more than we've written */
	if (size > wc.total_size) {
		err = -ERANGE;
		goto err_out_unlock;
	}

	/*
	 * We can only overwrite keys inplace if data-sort is not processing
	 * this base (so binlog for it is not enabled)
	 */
	if (eblob_binlog_enabled(&wc.bctl->binlog)) {
		struct eblob_ram_control rctl;
		uint64_t orig_flags = wc.flags;

		err = eblob_cache_lookup(b, key, &rctl, NULL);
		if (err != 0)
			goto err_out_unlock;

		/* Do not set any flags for prepare */
		wc.flags = 0;

		err = eblob_write_prepare_disk_ll(b, key, &wc, size,
				EBLOB_COPY_RECORD, 0, &rctl);
		if (err != 0)
			goto err_out_unlock;

		wc.flags = orig_flags;
	}

	if (size != ~0ULL)
		wc.size = wc.total_data_size = size;
	if (flags != ~0ULL)
		wc.flags = flags;

	if (b->cfg.blob_flags & EBLOB_NO_FOOTER)
		wc.flags |= BLOB_DISK_CTL_NOCSUM;

	err = eblob_write_commit_nolock(b, key, &wc);
	if (err)
		goto err_out_unlock;

err_out_unlock:
	pthread_mutex_unlock(&b->lock);
err_out_exit:
	eblob_dump_wc(b, key, &wc, "eblob_write_commit: finished", err);
	return err;
}

static int eblob_try_overwritev(struct eblob_backend *b, struct eblob_key *key,
		const struct eblob_iovec *iov, uint16_t iovcnt, struct eblob_write_control *wc, struct eblob_ram_control *old)
{
	ssize_t err;
	uint64_t flags = wc->flags;
	const size_t size = wc->size;

	err = eblob_fill_write_control_from_ram(b, key, wc, 1, old);
	if (err)
		goto err_out_exit;

	/*
	 * We can't overwrite old record with new one if they have different
	 * format.
	 */
	if ((flags & BLOB_DISK_CTL_EXTHDR) != (wc->flags & BLOB_DISK_CTL_EXTHDR)) {
		err = -E2BIG;
		goto err_out_exit;
	}

	/*
	 * Append of empty record is same as write of new one
	 */
	if ((flags & BLOB_DISK_CTL_EXTHDR) && (flags & BLOB_DISK_CTL_APPEND))
		if (wc->offset == 0)
			flags &= ~BLOB_DISK_CTL_APPEND;

	pthread_mutex_lock(&b->lock);

	/*
	 * We can only overwrite keys inplace if data-sort is not processing
	 * this base (so binlog for it is not enabled)
	 */
	if (eblob_binlog_enabled(&wc->bctl->binlog)) {
		err = -EROFS;
		goto err_out_release;
	}

	wc->flags = flags;
	wc->size = size;
	wc->total_data_size = wc->offset + wc->size;

	err = eblob_writev_raw(key, wc, iov, iovcnt);
	if (err) {
		eblob_dump_wc(b, key, wc, "eblob_try_overwrite: ERROR-eblob_writev_raw", err);
		goto err_out_release;
	}

	eblob_stat_inc(b->stat, EBLOB_GST_WRITES_NUMBER);
	eblob_stat_add(b->stat, EBLOB_GST_WRITES_SIZE, wc->size);

	err = eblob_write_commit_nolock(b, key, wc);
	if (err) {
		eblob_dump_wc(b, key, wc, "eblob_try_overwrite: ERROR-eblob_write_commit_nolock", err);
		goto err_out_release;
	}

	eblob_dump_wc(b, key, wc, "eblob_try_overwrite", err);

err_out_release:
	pthread_mutex_unlock(&b->lock);
err_out_exit:
	return err;
}

int eblob_plain_write(struct eblob_backend *b, struct eblob_key *key,
		void *data, uint64_t offset, uint64_t size, uint64_t flags)
{
	const struct eblob_iovec iov = {
		.base = data,
		.size = size,
		.offset = offset,
	};

	return eblob_plain_writev(b, key, &iov, 1, flags);
}

int eblob_plain_writev(struct eblob_backend *b, struct eblob_key *key,
		const struct eblob_iovec *iov, uint16_t iovcnt, uint64_t flags)
{
	struct eblob_write_control wc = { .offset = 0 };
	struct eblob_iovec_bounds bounds;
	ssize_t err;
	int prepared = 0;

	/* Sanity */
	if (b == NULL || key == NULL || iov == NULL)
		return -EINVAL;
	if (iovcnt < EBLOB_IOVCNT_MIN || iovcnt > EBLOB_IOVCNT_MAX)
		return -E2BIG;

	EBLOB_WARNX(b->cfg.log, EBLOB_LOG_DEBUG,
			"key: %s, iovcnt: %" PRIu16 ", flags 0x%" PRIx64,
			eblob_dump_id(key->id), iovcnt, flags);

	eblob_iovec_get_bounds(&bounds, iov, iovcnt);
	wc.size = bounds.max;

	pthread_mutex_lock(&b->lock);

	err = eblob_fill_write_control_from_ram(b, key, &wc, 1, NULL);
	if (err)
		goto err_out_unlock;

	/*
	 * We can't use plain write if EXTHDR flag is differ on old and new record.
	 * TODO: We can preform read-modify-write cycle here but it's too hacky.
	 */
	if ((flags & BLOB_DISK_CTL_EXTHDR)
			&& !(wc.flags & BLOB_DISK_CTL_EXTHDR)) {
		err = -ENOTSUP;
		goto err_out_unlock;
	}

	/*
	 * We can only overwrite keys inplace if data-sort is not processing
	 * this base (so binlog for it is not enabled)
	 */
	if (eblob_binlog_enabled(&wc.bctl->binlog)) {
		struct eblob_ram_control rctl;

		err = eblob_cache_lookup(b, key, &rctl, NULL);
		if (err != 0)
			goto err_out_unlock;

		/* FIXME: We are possibly oversubscribing size here */
		wc.flags = 0;
		err = eblob_write_prepare_disk_ll(b, key, &wc,
				wc.total_data_size + bounds.max,
				EBLOB_COPY_RECORD, 0, &rctl);
		if (err != 0)
			goto err_out_unlock;
		prepared = 1;
	}

	wc.flags = flags;
	if (b->cfg.blob_flags & EBLOB_NO_FOOTER)
		wc.flags |= BLOB_DISK_CTL_NOCSUM;
	err = eblob_writev_raw(key, &wc, iov, iovcnt);
	if (err)
		goto err_out_unlock;

	/* Re-commit record to ram if it was copied */
	if (prepared) {
		err = eblob_commit_ram(b, key, &wc);
		if (err != 0)
			goto err_out_unlock;
	}

err_out_unlock:
	pthread_mutex_unlock(&b->lock);
	eblob_log(b->cfg.log, err ? EBLOB_LOG_ERROR : EBLOB_LOG_NOTICE,
			"blob: %s: %s: eblob_writev_raw: fd: %d: "
			"size: %" PRIu64 ", offset: %" PRIu64 ": %zd.\n",
			eblob_dump_id(key->id), __func__, wc.data_fd, wc.size,
			wc.data_offset + wc.offset, err);
	return err;
}

/*!
 * Write data to eblob
 */
int eblob_write(struct eblob_backend *b, struct eblob_key *key,
		void *data, uint64_t offset, uint64_t size,
		uint64_t flags)
{
	react_start_action(ACTION_EBLOB_WRITE);

	const struct eblob_iovec iov = {
		.base = data,
		.size = size,
		.offset = offset,
	};

	int err = eblob_writev(b, key, &iov, 1, flags);
	react_stop_action(ACTION_EBLOB_WRITE);
	return err;
}

/*!
 * Write and return wc.
 *
 * This API added mostly for purpose of BLOB_DISK_CTL_WRITE_RETURN removal - it
 * removes overhead of reading data back after writing it to determinate it's
 * location on disk.
 */
int eblob_write_return(struct eblob_backend *b, struct eblob_key *key,
		void *data, uint64_t offset, uint64_t size, uint64_t flags,
		struct eblob_write_control *wc)
{
	const struct eblob_iovec iov = {
		.base = data,
		.size = size,
		.offset = offset,
	};

	return eblob_writev_return(b, key, &iov, 1, flags, wc);
}

int eblob_writev(struct eblob_backend *b, struct eblob_key *key,
		const struct eblob_iovec *iov, uint16_t iovcnt, uint64_t flags)
{
	struct eblob_write_control wc;

	return eblob_writev_return(b, key, iov, iovcnt, flags, &wc);
}

/*!
 * Checks correctness of writev's flags and returns corresponding error code if anything is wrong
 */
static int check_writev_return_flags(uint64_t flags, uint16_t iovcnt) {
	if (flags & BLOB_DISK_CTL_COMPRESS)
		return -ENOTSUP;
	if (flags & BLOB_DISK_CTL_WRITE_RETURN)
		return -ENOTSUP;
	/* write()-functions must not be used as a replacement for remove */
	if (flags & BLOB_DISK_CTL_REMOVE)
		return -ENOTSUP;
	if (iovcnt < EBLOB_IOVCNT_MIN || iovcnt > EBLOB_IOVCNT_MAX)
		return -E2BIG;
	return 0;
}

/*!
 * Writes \a iovcnt number of iovecs to the key and returns information in \a wc
 */
int eblob_writev_return(struct eblob_backend *b, struct eblob_key *key,
		const struct eblob_iovec *iov, uint16_t iovcnt, uint64_t flags,
		struct eblob_write_control *wc)
{
	react_start_action(ACTION_EBLOB_WRITEV_RETURN);

	struct eblob_iovec_bounds bounds;
	struct eblob_ram_control old;
	enum eblob_copy_flavour copy = EBLOB_DONT_COPY_RECORD;
	uint64_t copy_offset = 0;
	int err;

	if (b == NULL || key == NULL || iov == NULL || wc == NULL)
		return -EINVAL;

	err = check_writev_return_flags(flags, iovcnt);
	if (err) {
		react_stop_action(ACTION_EBLOB_WRITEV_RETURN);
		return err;
	}

	memset(wc, 0, sizeof(struct eblob_write_control));
	eblob_iovec_get_bounds(&bounds, iov, iovcnt);
	wc->size = bounds.max;
	wc->flags = flags;
	if (b->cfg.blob_flags & EBLOB_NO_FOOTER)
		wc->flags |= BLOB_DISK_CTL_NOCSUM;
	wc->index = -1;

	err = eblob_try_overwritev(b, key, iov, iovcnt, wc, &old);
	if (err == 0) {
		/* We have overwritten old data - bail out */
		goto err_out_exit;
	} else if (!(err == -E2BIG || err == -ENOENT || err == -EROFS)) {
		/* Unknown error occurred during rewrite */
		goto err_out_exit;
	} else if (err == -E2BIG || err == -EROFS) {
		/* If record exists and too small */

		/* If new record uses any part of old one - we should copy it */
		if ((flags & BLOB_DISK_CTL_APPEND)
				|| bounds.min != 0
				|| bounds.max < wc->total_data_size
				|| bounds.contiguous == 0)
			copy = EBLOB_COPY_RECORD;

		/*
		 * If now it's extended record and previous was not, then we need to
		 * copy record with offset of extended record length.
		 */
		if ((flags & BLOB_DISK_CTL_EXTHDR)
				&& !(wc->flags & BLOB_DISK_CTL_EXTHDR)) {
			copy = EBLOB_COPY_RECORD;
			copy_offset = iov[0].size;
		}

		/* We can't overwrite extended record with non-extended one */
		if (!(flags & BLOB_DISK_CTL_EXTHDR)
				&& (wc->flags & BLOB_DISK_CTL_EXTHDR)) {
			err = -EINVAL;
			goto err_out_exit;
		}

		/* overwrite can modify offset and flags */
		wc->offset = 0;
		wc->flags = flags;
		if (b->cfg.blob_flags & EBLOB_NO_FOOTER)
			wc->flags |= BLOB_DISK_CTL_NOCSUM;
	}

	err = eblob_write_prepare_disk(b, key, wc, 0, copy, copy_offset, err == -ENOENT ? NULL : &old);
	if (err)
		goto err_out_exit;

	err = eblob_writev_raw(key, wc, iov, iovcnt);
	if (err) {
		eblob_dump_wc(b, key, wc, "eblob_writev: eblob_writev_raw: FAILED", err);
		goto err_out_exit;
	}

	err = eblob_write_commit_nolock(b, key, wc);
	if (err) {
		eblob_dump_wc(b, key, wc, "eblob_writev: eblob_write_commit_nolock: FAILED", err);
		goto err_out_exit;
	}

err_out_exit:
	eblob_dump_wc(b, key, wc, "eblob_writev: finished", err);
	react_stop_action(ACTION_EBLOB_WRITEV_RETURN);
	return err;
}

/**
 * eblob_remove() - remove entry from backend
 */
int eblob_remove(struct eblob_backend *b, struct eblob_key *key)
{
	react_start_action(ACTION_EBLOB_REMOVE);
	struct eblob_ram_control ctl;
	int err, disk;

	err = eblob_cache_lookup(b, key, &ctl, &disk);
	if (err) {
		eblob_log(b->cfg.log, EBLOB_LOG_ERROR, "blob: %s: %s: eblob_cache_lookup: %d.\n",
				eblob_dump_id(key->id), __func__, err);
		goto err_out_exit;
	}

	if ((err = eblob_mark_entry_removed_purge(b, key, &ctl)) != 0) {
		eblob_log(b->cfg.log, EBLOB_LOG_ERROR,
				"%s: %s: eblob_mark_entry_removed_purge: %d\n",
				__func__, eblob_dump_id(key->id), -err);
		goto err_out_exit;
	}

	eblob_log(b->cfg.log, EBLOB_LOG_NOTICE,
		"blob: %s: eblob_remove: removed block at: %" PRIu64
		", size: %" PRIu64 ".\n",
		eblob_dump_id(key->id), ctl.data_offset, ctl.size);

err_out_exit:
	react_stop_action(ACTION_EBLOB_REMOVE);
	return err;
}

/**
 * eblob_csum_ok() - verifies checksum of entry pointed by @wc.
 * If entry is bigger than alloc_size - mmap(2) it, otherwise malloc
 * space for it.
 */
static int eblob_csum_ok(struct eblob_backend *b, struct eblob_write_control *wc)
{
	struct eblob_disk_footer *f;
	unsigned char csum[EBLOB_ID_SIZE];
	struct eblob_map_fd m;
	void *adata = NULL;
	int err;

	if (wc->total_size < sizeof(struct eblob_disk_footer)
			|| wc->total_size < sizeof(struct eblob_disk_control)
			|| wc->total_data_size > wc->total_size) {
		err = -EINVAL;
		goto err_out_exit;
	}

	if (wc->flags & BLOB_DISK_CTL_NOCSUM) {
		err = 0;
		goto err_out_exit;
	}

	/* check if there is no footer - csum is ok in this case */
	if (wc->total_size < wc->total_data_size + sizeof(struct eblob_disk_footer) + sizeof(struct eblob_disk_control)) {
		err = 0;
		goto err_out_exit;
	}

	memset(&m, 0, sizeof(struct eblob_map_fd));

	/* mapping whole record including header and footer */
	m.fd = wc->data_fd;
	m.size = wc->total_size;
	m.offset = wc->ctl_data_offset;

	/* If record is big - mmap it, otherwise alloc in heap */
	if (m.size > EBLOB_1_M) {
		/* TODO: Here we can use existing data mapping in case of closed blob */
		err = eblob_data_map(&m);
		if (err)
			goto err_out_exit;
	} else {
		adata = malloc(m.size);
		if (!adata) {
			err = -ENOMEM;
			goto err_out_unmap;
		}

		err = __eblob_read_ll(wc->data_fd, adata, m.size, wc->ctl_data_offset);
		if (err)
			goto err_out_unmap;
		m.data = adata;
	}

	memset(csum, 0, sizeof(csum));
	f = m.data + wc->total_size - sizeof(struct eblob_disk_footer);
	/* zero-filled csum is ok csum */
	if (!memcmp(csum, f->csum, sizeof(f->csum))) {
		err = 0;
		goto err_out_unmap;
	}

	eblob_hash(b, csum, sizeof(csum), m.data + sizeof(struct eblob_disk_control), wc->total_data_size);
	if (memcmp(csum, f->csum, sizeof(f->csum))) {
		err = -EILSEQ;
		goto err_out_unmap;
	}

	err = 0;

err_out_unmap:
	if (adata)
		free(adata);
	else
		eblob_data_unmap(&m);
err_out_exit:
	return err;
}

/**
 * _eblob_read_ll() - returns @fd, @offset and @size of data for given key.
 * Caller should the read data manually.
 */
static int _eblob_read_ll(struct eblob_backend *b, struct eblob_key *key,
		enum eblob_read_flavour csum, struct eblob_write_control *wc)
{
	int err;
	struct timeval start, end;
	long csum_time;

	assert(b != NULL);
	assert(key != NULL);
	assert(wc != NULL);

	eblob_stat_inc(b->stat, EBLOB_GST_LOOKUP_READS_NUMBER);

	memset(wc, 0, sizeof(struct eblob_write_control));
	err = eblob_fill_write_control_from_ram(b, key, wc, 0, NULL);
	if (err < 0) {
		eblob_log(b->cfg.log, EBLOB_LOG_ERROR,
				"blob: %s: %s: eblob_fill_write_control_from_ram: %d.\n",
				eblob_dump_id(key->id), __func__, err);
		goto err_out_exit;
	}

	if (wc->flags & BLOB_DISK_CTL_COMPRESS) {
		err = -ENOTSUP;
		goto err_out_exit;
	}

	gettimeofday(&start, NULL);

	if ((csum != EBLOB_READ_NOCSUM) && !(b->cfg.blob_flags & EBLOB_NO_FOOTER)) {
		err = eblob_csum_ok(b, wc);
		if (err) {
			eblob_dump_wc(b, key, wc, "_eblob_read_ll: checksum verification failed", err);
			goto err_out_exit;
		}
	}

	gettimeofday(&end, NULL);
	csum_time = DIFF(start, end);

	eblob_log(b->cfg.log, EBLOB_LOG_NOTICE, "blob: %s: eblob_read: Ok: data_fd: %d"
			", ctl_data_offset: %" PRIu64 ", data_offset: %" PRIu64
			", index_fd: %d, index_offset: %" PRIu64 ", size: %" PRIu64
			", total(disk)_size: %" PRIu64 ", on_disk: %d, want-csum: %d, csum-time: %ld usecs, err: %d\n",
			eblob_dump_id(key->id), wc->data_fd, wc->ctl_data_offset, wc->data_offset,
			wc->index_fd, wc->ctl_index_offset, wc->size, wc->total_size, wc->on_disk,
			csum, csum_time, err);

err_out_exit:
	return err;
}

/*!
 * Wrapper that reads via _eblob_read_ll expands wc into fd, offset, size
 */
static int eblob_read_ll(struct eblob_backend *b, struct eblob_key *key, int *fd,
		uint64_t *offset, uint64_t *size, enum eblob_read_flavour csum)
{
	react_start_action(ACTION_EBLOB_READ);

	struct eblob_write_control wc = { .size = 0 };
	int err;

	if (b == NULL || key == NULL || fd == NULL || offset == NULL || size == NULL)
		return -EINVAL;

	err = _eblob_read_ll(b, key, csum, &wc);
	if (err < 0)
		goto err;

	*fd = wc.data_fd;
	*size = wc.size;
	*offset = wc.data_offset;
err:
	react_stop_action(ACTION_EBLOB_READ);
	return err;
}

int eblob_read(struct eblob_backend *b, struct eblob_key *key, int *fd,
		uint64_t *offset, uint64_t *size)
{
	return eblob_read_ll(b, key, fd, offset, size, EBLOB_READ_CSUM);
}

int eblob_read_nocsum(struct eblob_backend *b, struct eblob_key *key,
		int *fd, uint64_t *offset, uint64_t *size)
{
	return eblob_read_ll(b, key, fd, offset, size, EBLOB_READ_NOCSUM);
}

int eblob_read_return(struct eblob_backend *b, struct eblob_key *key,
		enum eblob_read_flavour csum, struct eblob_write_control *wc)
{
	if (b == NULL || key == NULL || wc == NULL)
		return -EINVAL;

	return _eblob_read_ll(b, key, csum, wc);
}

/**
 * eblob_data_map() - mmap(2) data with respect to Linux alignment requirements.
 */
int eblob_data_map(struct eblob_map_fd *map)
{
	uint64_t off;
	long page_size = sysconf(_SC_PAGE_SIZE);
	int err = 0;

	off = map->offset & ~(page_size - 1);
	map->mapped_size = ALIGN(map->size + map->offset - off, page_size);

	map->mapped_data = mmap(NULL, map->mapped_size, PROT_READ | PROT_WRITE, MAP_SHARED, map->fd, off);
	if (map->mapped_data == MAP_FAILED) {
		err = -errno;
		goto err_out_exit;
	}

	map->data = map->mapped_data + map->offset - off;

err_out_exit:
	return err;
}

void eblob_data_unmap(struct eblob_map_fd *map)
{
	if (map->mapped_data && map->mapped_size) {
		munmap(map->mapped_data, map->mapped_size);
		map->mapped_data = NULL;
	}
}

/**
 * eblob_read_data_ll() - unlike eblob_read it mmaps data, reads it
 * adjusting @dst pointer;
 * @key:	hashed key to read
 * @offset:	offset inside record
 * @dst:	pointer to destination pointer
 * @size:	pointer to store size of data, also constraint to read size
 */
static int eblob_read_data_ll(struct eblob_backend *b, struct eblob_key *key,
		uint64_t offset, char **dst, uint64_t *size, enum eblob_read_flavour csum)
{
	react_start_action(ACTION_EBLOB_READ_DATA);
	int err, fd;
	void *data;
	uint64_t record_offset, record_size;

	err = eblob_read_ll(b, key, &fd, &record_offset, &record_size, csum);
	if (err < 0)
		goto err_out_exit;

	if (offset >= record_size) {
		err = -E2BIG;
		goto err_out_exit;
	}

	record_offset += offset;
	record_size -= offset;

	if (*size && record_size > *size)
		record_size = *size;

	data = malloc(record_size);
	if (!data) {
		err = -ENOMEM;
		goto err_out_exit;
	}

	err = __eblob_read_ll(fd, data, record_size, record_offset);
	if (err != 0)
		goto err_out_free;

	eblob_stat_inc(b->stat, EBLOB_GST_DATA_READS_NUMBER);
	eblob_stat_add(b->stat, EBLOB_GST_READS_SIZE, record_size);

	*size = record_size;
	*dst = data;

	react_stop_action(ACTION_EBLOB_READ_DATA);
	return 0;

err_out_free:
	free(data);
err_out_exit:
	react_stop_action(ACTION_EBLOB_READ_DATA);
	return err;
}

int eblob_read_data(struct eblob_backend *b, struct eblob_key *key, uint64_t offset, char **dst, uint64_t *size)
{
	return eblob_read_data_ll(b, key, offset, dst, size, EBLOB_READ_CSUM);
}

int eblob_read_data_nocsum(struct eblob_backend *b, struct eblob_key *key, uint64_t offset, char **dst, uint64_t *size)
{
	return eblob_read_data_ll(b, key, offset, dst, size, EBLOB_READ_NOCSUM);
}


/**
 * eblob_sync_thread() - sync thread.
 * Ones in a while syncs all bases of current blob to disk.
 */
static void *eblob_sync_thread(void *data)
{
	struct eblob_backend *b = data;

	while (b->cfg.sync && (eblob_event_wait(&b->exit_event, b->cfg.sync) == -ETIMEDOUT)) {
		eblob_sync(b);
	}

	return NULL;
}

/**
 * eblob_sync() - sync (blocking call, synchronized)
 * Syncs all bases of current blob to disk.
 */
int eblob_sync(struct eblob_backend *b)
{
	struct eblob_base_ctl *ctl;

	pthread_mutex_lock(&b->sync_lock);

	list_for_each_entry(ctl, &b->bases, base_entry) {
		fsync(ctl->data_fd);
		fsync(eblob_get_index_fd(ctl));
	}

	pthread_mutex_unlock(&b->sync_lock);

	return 0;
}

/*!
 * Cache vfs statistics
 */
static int eblob_cache_statvfs(struct eblob_backend *b)
{
	char dir_base[PATH_MAX], *tmp;

	if (b == NULL || b->cfg.file == NULL)
		return -EINVAL;

	/* TODO: It's waste of CPU to do it every iteration */
	if (snprintf(dir_base, PATH_MAX, "%s", b->cfg.file) >= PATH_MAX)
		return -ENAMETOOLONG;

	/* TODO: Create eblob_dirname function */
	tmp = strrchr(dir_base, '/');
	if (tmp != NULL)
		*tmp = '\0';

	if (statvfs(dir_base, &b->vfs_stat) == -1)
		return -errno;

	return 0;
}

/**
 * This is thread for various periodic tasks e.g: statistics update and free
 * space calculations.
 *
 * TODO: We can generalize periodic thread to be simple task scheduler that
 * pulls taks of the queue and executes it.
 */
static void *eblob_periodic_thread(void *data)
{
	struct eblob_backend *b = data;

	while (eblob_event_wait(&b->exit_event, 30) == -ETIMEDOUT) {
		eblob_periodic(b);
	}

	return NULL;
}

/**
 * eblob_periodic() - performs periodic tasks (blocking call, synchronized)
 */
int eblob_periodic(struct eblob_backend *b)
{
	pthread_mutex_lock(&b->periodic_lock);

	int err = eblob_stat_commit(b);

	if (err != 0)
		EBLOB_WARNC(b->cfg.log, EBLOB_LOG_ERROR, -err,
		"eblob_stat_commit: FAILED");

	if (!(b->cfg.blob_flags & EBLOB_NO_FREE_SPACE_CHECK)) {
		err = eblob_cache_statvfs(b);
		if (err != 0)
			EBLOB_WARNC(b->cfg.log, EBLOB_LOG_ERROR, -err,
			"eblob_cache_statvfs: FAILED");
	}

	pthread_mutex_unlock(&b->periodic_lock);

	return err;
}

void eblob_cleanup(struct eblob_backend *b)
{
	eblob_event_set(&b->exit_event);

	if (!(b->cfg.blob_flags & EBLOB_DISABLE_THREADS)) {
		pthread_join(b->sync_tid, NULL);
		pthread_join(b->defrag_tid, NULL);
		pthread_join(b->periodic_tid, NULL);
	}

	eblob_bases_cleanup(b);

	eblob_hash_destroy(&b->hash);
	eblob_l2hash_destroy(&b->l2hash);

	free(b->cfg.file);

	eblob_stat_destroy(b->stat);
	eblob_stat_destroy(b->stat_summary);

	(void)lockf(b->lock_fd, F_ULOCK, 0);
	(void)close(b->lock_fd);

	free(b);
}

/**
 * Try locking .lock file, so only one instance of libeblob can work with blobs
 * with that name.
 */
static int eblob_lock_blob(struct eblob_backend *b)
{
	char lock_file[PATH_MAX];

	if (b == NULL)
		return -EINVAL;

	if (snprintf(lock_file, PATH_MAX, "%s.lock", b->cfg.file) > PATH_MAX)
		return -ENAMETOOLONG;

	b->lock_fd = open(lock_file, O_RDWR | O_CLOEXEC | O_TRUNC | O_CREAT, 0644);
	if (b->lock_fd == -1)
		return -errno;

	if (lockf(b->lock_fd, F_TLOCK, 0) == -1) {
		eblob_log(b->cfg.log, EBLOB_LOG_ERROR,
				"blob: lock file is busy: %d\n", -errno);
		eblob_log(b->cfg.log, EBLOB_LOG_ERROR,
				"blob: to find culprit use lsof/fuser: %s\n", lock_file);
		eblob_log(b->cfg.log, EBLOB_LOG_ERROR,
				"blob: EB0000: database is locked:\n");
		eblob_log(b->cfg.log, EBLOB_LOG_ERROR,
				"blob: http://doc.reverbrain.com/kb:eblob:eb0000-database-is-locked\n");
		(void)close(b->lock_fd);
		return -errno;
	}

	return 0;
}

struct eblob_backend *eblob_init(struct eblob_config *c)
{
	struct eblob_backend *b;
	char stat_file[PATH_MAX];
	int err;

	eblob_log(c->log, EBLOB_LOG_INFO, "blob: start\n");

	b = calloc(1, sizeof(struct eblob_backend));
	if (!b) {
		errno = -ENOMEM;
		goto err_out_exit;
	}

	snprintf(stat_file, sizeof(stat_file), "%s.stat", c->file);
	err = eblob_stat_init_backend(b, stat_file);
	if (err) {
		eblob_log(c->log, EBLOB_LOG_ERROR,
				"blob: eblob_stat_init_global failed: %s: %s %d.\n",
				stat_file, strerror(-err), err);
		goto err_out_free;
	}

	err = eblob_stat_init_local(&b->stat_summary);
	if (err) {
		eblob_log(c->log, EBLOB_LOG_ERROR,
				"blob: eblob_stat_init_local failed: %s %d.\n",
				strerror(-err), err);
		goto err_out_stat_free;
	}

	if (!c->index_block_size)
		c->index_block_size = EBLOB_INDEX_DEFAULT_BLOCK_SIZE;
	if (!c->index_block_bloom_length)
		c->index_block_bloom_length = EBLOB_INDEX_DEFAULT_BLOCK_BLOOM_LENGTH;
	if (!c->blob_size)
		c->blob_size = EBLOB_BLOB_DEFAULT_BLOB_SIZE;
	if (!c->records_in_blob)
		c->records_in_blob = EBLOB_BLOB_DEFAULT_RECORDS_IN_BLOB;
	if (!c->defrag_timeout)
		c->defrag_timeout = EBLOB_DEFAULT_DEFRAG_TIMEOUT;
	if (!c->defrag_percentage || (c->defrag_percentage < 0) || (c->defrag_percentage > 100))
		c->defrag_percentage = EBLOB_DEFAULT_DEFRAG_PERCENTAGE;
	if ((c->defrag_time < 0 || c->defrag_time > 24)
			|| (c->defrag_splay < 0 || c->defrag_time > 24)) {
		c->defrag_time = EBLOB_DEFAULT_DEFRAG_TIME;
		c->defrag_splay = EBLOB_DEFAULT_DEFRAG_SPLAY;
	}

	memcpy(&b->cfg, c, sizeof(struct eblob_config));

	b->cfg.file = strdup(c->file);
	if (!b->cfg.file) {
		errno = -ENOMEM;
		goto err_out_stat_free_local;
	}

	err = eblob_lock_blob(b);
	if (err != 0) {
		eblob_log(c->log, EBLOB_LOG_ERROR, "blob: eblob_lock_blob: FAILED: %s: %d.\n", strerror(-err), err);
		goto err_out_free_file;
	}

	err = eblob_cache_statvfs(b);
	if (err != 0) {
		eblob_log(c->log, EBLOB_LOG_ERROR, "blob: eblob_cache_statvfs failed: %s: %d.\n", strerror(-err), err);
		goto err_out_lockf;
	}

	err = eblob_mutex_init(&b->lock);
	if (err != 0)
		goto err_out_lockf;

	INIT_LIST_HEAD(&b->bases);
	b->max_index = -1;

	err = eblob_l2hash_init(&b->l2hash);
	if (err) {
		eblob_log(b->cfg.log, EBLOB_LOG_ERROR, "blob: l2hash initialization failed: %s %d.\n", strerror(-err), err);
		goto err_out_lock_destroy;
	}

	err = eblob_hash_init(&b->hash, sizeof(struct eblob_ram_control));
	if (err) {
		eblob_log(b->cfg.log, EBLOB_LOG_ERROR, "blob: hash initialization failed: %s %d.\n", strerror(-err), err);
		goto err_out_l2hash_destroy;
	}

	err = eblob_load_data(b);
	if (err) {
		eblob_log(b->cfg.log, EBLOB_LOG_ERROR, "blob: index iteration failed: %d.\n", err);
		goto err_out_hash_destroy;
	}
	eblob_stat_summary_update(b);

	err = eblob_event_init(&b->exit_event);
	if (err != 0)
		goto err_out_cleanup;

	err = eblob_mutex_init(&b->defrag_lock);
	if (err != 0)
		goto err_out_exit_event_destroy;

	err = eblob_mutex_init(&b->sync_lock);
	if (err != 0)
		goto err_out_defrag_lock_destroy;

	err = eblob_mutex_init(&b->periodic_lock);
	if (err != 0)
		goto err_out_sync_lock_destroy;

	if (!(b->cfg.blob_flags & EBLOB_DISABLE_THREADS)) {

		err = pthread_create(&b->sync_tid, NULL, eblob_sync_thread, b);
		if (err) {
			eblob_log(b->cfg.log, EBLOB_LOG_ERROR, "blob: eblob sync thread creation failed: %d.\n", err);
			goto err_out_periodic_lock_destroy;
		}

		err = pthread_create(&b->defrag_tid, NULL, eblob_defrag_thread, b);
		if (err) {
			eblob_log(b->cfg.log, EBLOB_LOG_ERROR, "blob: eblob defrag thread creation failed: %d.\n", err);
			goto err_out_join_sync;
		}

		err = pthread_create(&b->periodic_tid, NULL, eblob_periodic_thread, b);
		if (err) {
			eblob_log(b->cfg.log, EBLOB_LOG_ERROR, "blob: eblob periodic thread creation failed: %d.\n", err);
			goto err_out_join_defrag;
		}

	}

	return b;

err_out_join_defrag:
	eblob_event_set(&b->exit_event);
	pthread_join(b->defrag_tid, NULL);
err_out_join_sync:
	eblob_event_set(&b->exit_event);
	pthread_join(b->sync_tid, NULL);
err_out_periodic_lock_destroy:
	pthread_mutex_destroy(&b->periodic_lock);
err_out_sync_lock_destroy:
	pthread_mutex_destroy(&b->sync_lock);
err_out_defrag_lock_destroy:
	pthread_mutex_destroy(&b->defrag_lock);
err_out_exit_event_destroy:
	eblob_event_destroy(&b->exit_event);
err_out_cleanup:
	eblob_bases_cleanup(b);
err_out_l2hash_destroy:
	eblob_l2hash_destroy(&b->l2hash);
err_out_hash_destroy:
	eblob_hash_destroy(&b->hash);
err_out_lock_destroy:
	pthread_mutex_destroy(&b->lock);
err_out_lockf:
	(void)lockf(b->lock_fd, F_ULOCK, 0);
	(void)close(b->lock_fd);
err_out_free_file:
	free(b->cfg.file);
err_out_stat_free_local:
	eblob_stat_destroy(b->stat_summary);
err_out_stat_free:
	eblob_stat_destroy(b->stat);
err_out_free:
	free(b);
err_out_exit:
	return NULL;
}

unsigned long long eblob_total_elements(struct eblob_backend *b)
{
	return eblob_stat_get(b->stat_summary, EBLOB_LST_RECORDS_TOTAL)
		- eblob_stat_get(b->stat_summary, EBLOB_LST_RECORDS_REMOVED);
}

int eblob_write_hashed(struct eblob_backend *b, const void *key, const uint64_t ksize,
		const void *data, const uint64_t offset, const uint64_t dsize,
		const uint64_t flags)
{
	struct eblob_key ekey;

	eblob_hash(b, ekey.id, sizeof(ekey.id), key, ksize);

	return eblob_write(b, &ekey, (void *)data, offset, dsize, flags);
}

int eblob_read_hashed(struct eblob_backend *b, const void *key, const uint64_t ksize,
		int *fd, uint64_t *offset, uint64_t *size)
{
	struct eblob_key ekey;

	eblob_hash(b, ekey.id, sizeof(ekey.id), key, ksize);

	return eblob_read(b, &ekey, fd, offset, size);
}

int eblob_remove_hashed(struct eblob_backend *b, const void *key, const uint64_t ksize)
{
	struct eblob_key ekey;

	eblob_hash(b, ekey.id, sizeof(ekey.id), key, ksize);

	return eblob_remove(b, &ekey);
}<|MERGE_RESOLUTION|>--- conflicted
+++ resolved
@@ -674,7 +674,7 @@
  * Splits data into `batch_size' chunks and passes them to
  * eblob_check_disk()
  */
-int eblob_blob_iterator(struct eblob_iterate_priv *iter_priv)
+static int eblob_blob_iterator(struct eblob_iterate_priv *iter_priv)
 {
 	struct eblob_iterate_control *ctl = iter_priv->ctl;
 	struct eblob_base_ctl *bctl = ctl->base;
@@ -689,32 +689,18 @@
 	 * TODO: We should probably use unsorted index because order of records
 	 * in it is identical to order of records in data blob.
 	 */
-<<<<<<< HEAD
 	int index_fd = eblob_get_index_fd(bctl);
-	static int hdr_size = sizeof(struct eblob_disk_control);
-=======
-	int index_fd = eblob_get_index_fd(bc);
 	static const int hdr_size = sizeof(struct eblob_disk_control);
->>>>>>> d77b7086
 
 	memset(&loc, 0, sizeof(loc));
 
 	loc.iter_priv = iter_priv;
 
-<<<<<<< HEAD
 	pthread_mutex_lock(&bctl->lock);
 	current_range_index = eblob_fill_range_offsets(bctl, ctl);
 	pthread_mutex_unlock(&bctl->lock);
 
-	while (ACCESS_ONCE(ctl->thread_num) > 0) {
-		/* Wait until all pending writes are finished and lock */
-		pthread_mutex_lock(&bctl->lock);
-
-		if (ACCESS_ONCE(ctl->thread_num) == 0) {
-			err = 0;
-			goto err_out_unlock;
-		}
-
+	while (ctl->index_offset < ctl->index_size) {
 		if (ctl->range_num && current_range_index >= 0) {
 			struct eblob_index_block *range = &ctl->range[current_range_index];
 
@@ -729,7 +715,7 @@
 								ctl->index_offset);
 
 						err = 0;
-						goto err_out_unlock;
+						goto err_out_check;
 					} else {
 						struct eblob_index_block *next = &ctl->range[current_range_index];
 
@@ -759,29 +745,22 @@
 		 * if index after index_offset has less then local_max_num eblob_disk_controls
 		 * then read only available ones.
 		 */
-		if (ctl->index_offset + hdr_size * local_max_num > ctl->index_size){
-			local_max_num = (ctl->index_size - ctl->index_offset) / hdr_size;
-			if (local_max_num == 0) {
-=======
-	for (; ctl->index_offset < ctl->index_size; ctl->index_offset += batch_size * hdr_size) {
-		/*if index after index_offset has less then batch_size eblob_disk_controls
-		* then read only available ones.
-		*/
-		if (ctl->index_offset + batch_size * hdr_size > ctl->index_size){
+		if (ctl->index_offset + hdr_size * batch_size > ctl->index_size){
 			batch_size = (ctl->index_size - ctl->index_offset) / hdr_size;
 			if (batch_size == 0) {
->>>>>>> d77b7086
 				err = 0;
-				goto err_out_unlock;
+				goto err_out_check;
 			}
 		}
 
 		/* Wait until all pending writes are finished and lock */
-		pthread_mutex_lock(&bc->lock);
+		pthread_mutex_lock(&bctl->lock);
 		err = __eblob_read_ll(index_fd, dc, batch_size * hdr_size, ctl->index_offset);
-		if (err)
-			goto err_out_unlock;
-		pthread_mutex_unlock(&bc->lock);
+		if (err) {
+			pthread_mutex_unlock(&bctl->lock);
+			goto err_out_check;
+		}
+		pthread_mutex_unlock(&bctl->lock);
 
 		if (ctl->index_offset + batch_size * hdr_size > ctl->index_size) {
 			eblob_log(ctl->log, EBLOB_LOG_ERROR, "blob: index grew under us, iteration stops: "
@@ -790,20 +769,16 @@
 					ctl->index_offset, ctl->index_size, ctl->data_size, batch_size,
 					ctl->index_offset + batch_size * hdr_size);
 			err = 0;
-			goto err_out_unlock;
-		}
+			goto err_out_check;
+		}
+
 
 		loc.index_offset = ctl->index_offset;
-<<<<<<< HEAD
-
-		ctl->index_offset += hdr_size * local_max_num;
-		pthread_mutex_unlock(&bctl->lock);
-
-=======
->>>>>>> d77b7086
 		loc.dc = dc;
 		loc.pos = 0;
 		loc.num = batch_size;
+
+		ctl->index_offset += hdr_size * batch_size;
 
 		err = eblob_local_ranges_check(ctl, current_range_index, &loc);
 		if (err < 0)
@@ -823,10 +798,6 @@
 			goto err_out_check;
 	}
 
-	goto err_out_check;
-
-err_out_unlock:
-	pthread_mutex_unlock(&bctl->lock);
 err_out_check:
 
 	eblob_log(ctl->log, EBLOB_LOG_INFO, "blob-0.%d: iterated: data_fd: %d, index_fd: %d, "
